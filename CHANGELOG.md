--- conflicted
+++ resolved
@@ -9,10 +9,9 @@
 
 ### Added
 
-<<<<<<< HEAD
 - Added supprt for Sarvam Speech-to-Text service (`SarvamSTTService`) with streaming WebSocket
   support for `saarika` (STT) and `saaras` (STT-translate) models.
-=======
+
 - Add support for `speaking_rate` input parameter in `GoogleHttpTTSService`.
 
 - Added `enable_speaker_diarization` and `enable_language_identification` to
@@ -20,7 +19,6 @@
 
 - Added `SpeechmaticsTTSService`, which uses Speechmatic's TTS API. Updated
   examples 07a\* to use the new TTS service.
->>>>>>> 1e7143e5
 
 - Added support for including images or audio to LLM context messages using
   `LLMContext.create_image_message()` or `LLMContext.create_image_url_message()`
