# Changelog

All notable changes to **Pipecat** will be documented in this file.

The format is based on [Keep a Changelog](https://keepachangelog.com/en/1.0.0/),
and this project adheres to [Semantic Versioning](https://semver.org/spec/v2.0.0.html).

## [Unreleased]

### Added

- Added support for loading external observers. You can now register custom
  pipeline observers by setting the `PIPECAT_OBSERVER_FILES` environment
  variable. This variable should contain a colon-separated list of Python files
  (e.g. `export PIPECAT_OBSERVER_FILES="observer1.py:observer2.py:..."`). Each
  file must define a function with the following signature:

  ```python
  async def create_observers(task: PipelineTask) -> Iterable[BaseObserver]:
      ...
  ```

- Added support for new sonic-3 languages in `CartesiaTTSService` and
  `CartesiaHttpTTSService`.

- `EndFrame` and `EndTaskFrame` have an optional `reason` field to indicate why
  the pipeline is being ended.

- `CancelFrame` and `CancelTaskFrame` have an optional `reason` field to
  indicate why the pipeline is being canceled. This can be also specified when
  you cancel a task with `PipelineTask.cancel(reason="cancellation your
reason")`.

<<<<<<< HEAD
- Added `include_prob_metrics` parameter to Whisper STT services to enable access
  to probability metrics from transcription results.

- Added utility functions `extract_whisper_probability()`,
  `extract_openai_gpt4o_probability()`, and `extract_deepgram_probability()` to
  extract probability metrics from `TranscriptionFrame` objects for Whisper-based,
  OpenAI GPT-4o-transcribe, and Deepgram STT services respectively.
=======
### Changed

- Updated the default model for `GoogleVertexLLMService` to `gemini-2.5-flash`.

- Updated the `GoogleVertexLLMService` to use the `GoogleLLMService` as a base
  class instead of the `OpenAILLMService`.
>>>>>>> 159dbd07

### Fixed

- Fixed an issue where the `SmallWebRTCRequest` dataclass in runner would scrub
  arbitrary request data from client due to camelCase typing. This fixes data
  passthrough for JS clients where `APIRequest` is used.

- Fixed `GeminiLiveLLMService` session resumption after a connection timeout.

- `GeminiLiveLLMService` now properly supports context-provided system
  instruction and tools.

## [0.0.92] - 2025-10-31 🎃 "The Haunted Edition" 👻

### Added

- Added supprt for Sarvam Speech-to-Text service (`SarvamSTTService`) with streaming WebSocket
  support for `saarika` (STT) and `saaras` (STT-translate) models.

- Added a new `DeepgramHttpTTSService`, which delivers a meaningful reduction
  in latency when compared to the `DeepgramTTSService`.

- Add support for `speaking_rate` input parameter in `GoogleHttpTTSService`.

- Added `enable_speaker_diarization` and `enable_language_identification` to
  `SonioxSTTService`.

- Added `SpeechmaticsTTSService`, which uses Speechmatic's TTS API. Updated
  examples 07a\* to use the new TTS service.

- Added support for including images or audio to LLM context messages using
  `LLMContext.create_image_message()` or `LLMContext.create_image_url_message()`
  (not all LLMs support URLs) and `LLMContext.create_audio_message()`. For
  example, when creating `LLMMessagesAppendFrame`:

  ```python
  message = LLMContext.create_image_message(image=..., size= ...)
  await self.push_frame(LLMMessagesAppendFrame(messages=[message], run_llm=True))
  ```

- New event handlers for the `DeepgramFluxSTTService`: `on_start_of_turn`,
  `on_turn_resumed`, `on_end_of_turn`, `on_eager_end_of_turn`, `on_update`.

- Added `generation_config` parameter support to `CartesiaTTSService` and
  `CartesiaHttpTTSService` for Cartesia Sonic-3 models. Includes a new
  `GenerationConfig` class with `volume` (0.5-2.0), `speed` (0.6-1.5),
  and `emotion` (60+ options) parameters for fine-grained speech generation
  control.

- Expanded support for univeral `LLMContext` to `OpenAIRealtimeLLMService`.
  As a reminder, the context-setup pattern when using `LLMContext` is:

  ```python
  context = LLMContext(messages, tools)
  context_aggregator = LLMContextAggregatorPair(context)
  ```

  (Note that even though `OpenAIRealtimeLLMService` now supports the universal
  `LLMContext`, it is not meant to be swapped out for another LLM service at
  runtime with `LLMSwitcher`.)

  Note: `TranscriptionFrame`s and `InterimTranscriptionFrame`s now go upstream
  from `OpenAIRealtimeLLMService`, so if you're using `TranscriptProcessor`,
  say, you'll want to adjust accordingly:

  ```python
  pipeline = Pipeline(
    [
      transport.input(),
      context_aggregator.user(),

      # BEFORE
      llm,
      transcript.user(),

      # AFTER
      transcript.user(),
      llm,

      transport.output(),
      transcript.assistant(),
      context_aggregator.assistant(),
    ]
  )
  ```

  Also worth noting: whether or not you use the new context-setup pattern with
  `OpenAIRealtimeLLMService`, some types have changed under the hood:

  ```python
  ## BEFORE:

  # Context aggregator type
  context_aggregator: OpenAIContextAggregatorPair

  # Context frame type
  frame: OpenAILLMContextFrame

  # Context type
  context: OpenAIRealtimeLLMContext
  # or
  context: OpenAILLMContext

  ## AFTER:

  # Context aggregator type
  context_aggregator: LLMContextAggregatorPair

  # Context frame type
  frame: LLMContextFrame

  # Context type
  context: LLMContext
  ```

  Also note that `RealtimeMessagesUpdateFrame` and
  `RealtimeFunctionCallResultFrame` have been deprecated, since they're no
  longer used by `OpenAIRealtimeLLMService`. OpenAI Realtime now works more
  like other LLM services in Pipecat, relying on updates to its context, pushed
  by context aggregators, to update its internal state. Listen for
  `LLMContextFrame`s for context updates.

  Finally, `LLMTextFrame`s are no longer pushed from `OpenAIRealtimeLLMService`
  when it's configured with `output_modalities=['audio']`. If you need
  to process its output, listen for `TTSTextFrame`s instead.

- Expanded support for universal `LLMContext` to `GeminiLiveLLMService`.
  As a reminder, the context-setup pattern when using `LLMContext` is:

  ```python
  context = LLMContext(messages, tools)
  context_aggregator = LLMContextAggregatorPair(context)
  ```

  (Note that even though `GeminiLiveLLMService` now supports the universal
  `LLMContext`, it is not meant to be swapped out for another LLM service at
  runtime with `LLMSwitcher`.)

  Worth noting: whether or not you use the new context-setup pattern with
  `GeminiLiveLLMService`, some types have changed under the hood:

  ```python
  ## BEFORE:

  # Context aggregator type
  context_aggregator: GeminiLiveContextAggregatorPair

  # Context frame type
  frame: OpenAILLMContextFrame

  # Context type
  context: GeminiLiveLLMContext
  # or
  context: OpenAILLMContext

  ## AFTER:

  # Context aggregator type
  context_aggregator: LLMContextAggregatorPair

  # Context frame type
  frame: LLMContextFrame

  # Context type
  context: LLMContext
  ```

  Also note that `LLMTextFrame`s are no longer pushed from `GeminiLiveLLMService`
  when it's configured with `modalities=GeminiModalities.AUDIO`. If you need
  to process its output, listen for `TTSTextFrame`s instead.

### Changed

- The development runner's `/start` endpoint now supports passing
  `dailyRoomProperties` and `dailyMeetingTokenProperties` in the request body
  when `createDailyRoom` is true. Properties are validated against the
  `DailyRoomProperties` and `DailyMeetingTokenProperties` types respectively
  and passed to Daily's room and token creation APIs.

- `UserImageRawFrame` new fields `append_to_context` and `text`. The
  `append_to_context` field indicates if this image and text should be added to
  the LLM context (by the LLM assistant aggregator). The `text` field, if set,
  might also guide the LLM or the vision service on how to analyze the image.

- `UserImageRequestFrame` new fiels `append_to_context` and `text`. Both fields
  will be used to set the same fields on the captured `UserImageRawFrame`.

- `UserImageRequestFrame` don't require function call name and ID anymore.

- Updated `MoondreamService` to process `UserImageRawFrame`.

- `VisionService` expects `UserImageRawFrame` in order to analyze images.

- `DailyTransport` triggers `on_error` event if transcription can't be started
  or stopped.

- `DailyTransport` updates: `start_dialout()` now returns two values:
  `session_id` and `error`. `start_recording()` now returns two values:
  `stream_id` and `error`.

- Updated `daily-python` to 0.21.0.

- `SimliVideoService` now accepts `api_key` and `face_id` parameters directly,
  with optional `params` for `max_session_length` and `max_idle_time`
  configuration, aligning with other Pipecat service patterns.

- Updated the default model to `sonic-3` for `CartesiaTTSService` and
  `CartesiaHttpTTSService`.

- `FunctionFilter` now has a `filter_system_frames` arg, which controls whether
  or not SystemFrames are filtered.

- Upgraded `aws_sdk_bedrock_runtime` to v0.1.1 to resolve potential CPU issues
  when running `AWSNovaSonicLLMService`.

### Deprecated

- The `expect_stripped_words` parameter of `LLMAssistantAggregatorParams` is
  ignored when used with the newer `LLMAssistantAggregator`, which now handles
  word spacing automatically.

- `LLMService.request_image_frame()` is deprecated, push a
  `UserImageRequestFrame` instead.

- `UserResponseAggregator` is deprecated and will be removed in a future version.

- The `send_transcription_frames` argument to `OpenAIRealtimeLLMService` is
  deprecated. Transcription frames are now always sent. They go upstream, to be
  handled by the user context aggregator. See "Added" section for details.

- Types in `pipecat.services.openai.realtime.context` and
  `pipecat.services.openai.realtime.frames` are deprecated, as they're no
  longer used by `OpenAIRealtimeLLMService`. See "Added" section for details.

- `SimliVideoService` `simli_config` parameter is deprecated. Use `api_key` and
  `face_id` parameters instead.

### Removed

- Removed `enable_non_final_tokens` and `max_non_final_tokens_duration_ms` from
  `SonioxSTTService`.

- Removed the `aiohttp_session` arg from `SarvamTTSService` as it's no longer
  used.

### Fixed

- Fixed a `PipelineTask` issue that was causing an idle timeout for frames that
  were being generated but not reaching the end of the pipeline. Since the exact
  point when frames are discarded is unknown, we now monitor pipeline frames
  using an observer. If the observer detects frames are being generated, it will
  prevent the pipeline from being considered idle.

- Fixed an issue in `HumeTTSService` that was only using Octave 2, which does
  not support the `description` field. Now, if a description is provided, it
  switches to Octave 1.

- Fixed an issue where `DailyTransport` would timeout prematurely on join and on
  leave.

- Fixed an issue in the runner where starting a DailyTransport room via
  `/start` didn't support using the `DAILY_SAMPLE_ROOM_URL` env var.

- Fixed an issue in `ServiceSwitcher` where the `STTService`s would result in
  all STT services producing `TranscriptionFrame`s.

### Other

- Updated all vision 12-series foundational examples to load images from a file.

- Added 14-series video examples for different services. These new examples
  request an image from the user camera through a function call.

## [0.0.91] - 2025-10-21

### Added

- It is now possible to start a bot from the `/start` endpoint when using the
  runner Daily's transport. This follows the Pipecat Cloud format with
  `createDailyRoom` and `body` fields in the POST request body.

- Added an ellipsis character (`…`) to the end of sentence detection in the
  string utils.

- Expanded support for universal `LLMContext` to `AWSNovaSonicLLMService`.
  As a reminder, the context-setup pattern when using `LLMContext` is:

  ```python
  context = LLMContext(messages, tools)
  context_aggregator = LLMContextAggregatorPair(context)
  ```

  (Note that even though `AWSNovaSonicLLMService` now supports the universal
  `LLMContext`, it is not meant to be swapped out for another LLM service at
  runtime with `LLMSwitcher`.)

  Worth noting: whether or not you use the new context-setup pattern with
  `AWSNovaSonicLLMService`, some types have changed under the hood:

  ```python
  ## BEFORE:

  # Context aggregator type
  context_aggregator: AWSNovaSonicContextAggregatorPair

  # Context frame type
  frame: OpenAILLMContextFrame

  # Context type
  context: AWSNovaSonicLLMContext
  # or
  context: OpenAILLMContext

  ## AFTER:

  # Context aggregator type
  context_aggregator: LLMContextAggregatorPair

  # Context frame type
  frame: LLMContextFrame

  # Context type
  context: LLMContext
  ```

- Added support for `bulbul:v3` model in `SarvamTTSService` and
  `SarvamHttpTTSService`.

- Added `keyterms_prompt` parameter to `AssemblyAIConnectionParams`.

- Added `speech_model` parameter to `AssemblyAIConnectionParams` to access the
  multilingual model.

- Added support for trickle ICE to the `SmallWebRTCTransport`.

- Added support for updating `OpenAITTSService` settings (`instructions` and
  `speed`) at runtime via `TTSUpdateSettingsFrame`.

- Added `--whatsapp` flag to runner to better surface WhatsApp transport logs.

- Added `on_connected` and `on_disconnected` events to TTS and STT
  websocket-based services.

- Added an `aggregate_sentences` arg in `ElevenLabsHttpTTSService`, where the
  default value is True.

- Added a `room_properties` arg to the Daily runner's `configure()` method,
  allowing `DailyRoomProperties` to be provided.

- The runner `--folder` argument now supports downloading files from
  subdirectories.

### Changed

- `RunnerArguments` now include the `body` field, so there's no need to add it
  to subclasses. Also, all `RunnerArguments` fields are now keyword-only.

- `CartesiaSTTService` now inherits from `WebsocketSTTService`.

- Package upgrades:

  - `daily-python` upgraded to 0.20.0.
  - `openai` upgraded to support up to 2.x.x.
  - `openpipe` upgraded to support up to 5.x.x.

- `SpeechmaticsSTTService` updated dependencies for `speechmatics-rt>=0.5.0`.

### Deprecated

- The `send_transcription_frames` argument to `AWSNovaSonicLLMService` is
  deprecated. Transcription frames are now always sent. They go upstream, to be
  handled by the user context aggregator. See "Added" section for details.

- Types in `pipecat.services.aws.nova_sonic.context` are deprecated, as they're
  no longer used by `AWSNovaSonicLLMService`. See "Added" section for
  details.

### Fixed

- Fixed an issue where the `RTVIProcessor` was sending duplicate
  `UserStartedSpeakingFrame` and `UserStoppedSpeakingFrame` messages.

- Fixed an issue in `AWSBedrockLLMService` where both `temperature` and `top_p`
  were always sent together, causing conflicts with models like Claude Sonnet 4.5
  that don't allow both parameters simultaneously. The service now only includes
  inference parameters that are explicitly set, and `InputParams` defaults have
  been changed to `None` to rely on AWS Bedrock's built-in model defaults.

- Fixed an issue in `RivaSegmentedSTTService` where a runtime error occurred due
  to a mismatch in the `_handle_transcription` method's signature.

- Fixed multiple pipeline task cancellation issues. `asyncio.CancelledError` is
  now handled properly in `PipelineTask` making it possible to cancel an asyncio
  task that it's executing a `PipelineRunner` cleanly. Also,
  `PipelineTask.cancel()` does not block anymore waiting for the `CancelFrame`
  to reach the end of the pipeline (going back to the behavior in < 0.0.83).

- Fixed an issue in `ElevenLabsTTSService` and `ElevenLabsHttpTTSService` where
  the Flash models would split words, resulting in a space being inserted
  between words.

- Fixed an issue where audio filters' `stop()` would not be called when using
  `CancelFrame`.

- Fixed an issue in `ElevenLabsHttpTTSService`, where
  `apply_text_normalization` was incorrectly set as a query parameter. It's now
  being added as a request parameter.

- Fixed an issue where `RimeHttpTTSService` and `PiperTTSService` could generate
  incorrectly 16-bit aligned audio frames, potentially leading to internal
  errors or static audio.

- Fixed an issue in `SpeechmaticsSTTService` where `AdditionalVocabEntry` items
  needed to have `sounds_like` for the session to start.

### Other

- Added foundational example `47-sentry-metrics.py`, demonstrating how to use the
  `SentryMetrics` processor.

- Added foundational example `14x-function-calling-openpipe.py`.

## [0.0.90] - 2025-10-10

### Added

- Added audio filter `KrispVivaFilter` using the Krisp VIVA SDK.

- Added `--folder` argument to the runner, allowing files saved in that folder
  to be downloaded from `http://HOST:PORT/file/FILE`.

- Added `GeminiLiveVertexLLMService`, for accessing Gemini Live via Google
  Vertex AI.

- Added some new configuration options to `GeminiLiveLLMService`:

  - `thinking`
  - `enable_affective_dialog`
  - `proactivity`

  Note that these new configuration options require using a newer model than
  the default, like "gemini-2.5-flash-native-audio-preview-09-2025". The last
  two require specifying `http_options=HttpOptions(api_version="v1alpha")`.

- Added `on_pipeline_error` event to `PipelineTask`. This event will get fired
  when an `ErrorFrame` is pushed (use `FrameProcessor.push_error()`).

  ```python
  @task.event_handler("on_pipeline_error")
  async def on_pipeline_error(task: PipelineTask, frame: ErrorFrame):
      ...
  ```

- Added a `service_tier` `InputParam` to the `BaseOpenAILLMService`. This
  parameter can influence the latency of the response. For example `"priority"`
  will result in faster completions, but in exchange for a higher price.

### Changed

- Updated `GeminiLiveLLMService` to use the `google-genai` library rather than
  use WebSockets directly.

### Deprecated

- `LivekitFrameSerializer` is now deprecated. Use `LiveKitTransport` instead.

- `pipecat.service.openai_realtime` is now deprecated, use
  `pipecat.services.openai.realtime` instead or
  `pipecat.services.azure.realtime` for Azure Realtime.

- `pipecat.service.aws_nova_sonic` is now deprecated, use
  `pipecat.services.aws.nova_sonic` instead.

- `GeminiMultimodalLiveLLMService` is now deprecated, use
  `GeminiLiveLLMService`.

### Fixed

- Fixed a `GoogleVertexLLMService` issue that would generate an error if no
  token information was returned.

- `GeminiLiveLLMService` will now end gracefully (i.e. after the bot has
  finished) upon receiving an `EndFrame`.

- `GeminiLiveLLMService` will try to seamlessly reconnect when it loses its
  connection.

## [0.0.89] - 2025-10-07

### Fixed

- Reverted a change introduced in 0.0.88 that was causing pipelines to be frozen
  when using interruption strategies and processors that block interruption
  frames (e.g. `STTMuteFilter`).

## [0.0.88] - 2025-10-07

### Added

- Added support for Nano Banana models to `GoogleLLMService`. For example, you
  can now use the `gemini-2.5-flash-image` model to generate images.

- Added `HumeTTSService` for text-to-speech synthesis using Hume AI's expressive
  voice models. Provides high-quality, emotionally expressive speech synthesis
  with support for various voice models. Includes example in
  `examples/foundational/07ad-interruptible-hume.py`. Use with:
  `uv pip install pipecat-ai[hume]`.

### Changed

- Updated default `GoogleLLMService` model to `gemini-2.5-flash`.

### Deprecated

- PlayHT is shutting down their API on December 31st, 2025. As a result,
  `PlayHTTTSService` and `PlayHTHttpTTSService` are deprecated and will be
  removed in a future version.

### Fixed

- Fixed an issue with `AWSNovaSonicLLMService` where the client wouldn't
  connect due to a breaking change in the AWS dependency chain.

- `PermissionError` is now caught if NLTK's `punkt_tab` can't be downloaded.

- Fixed an issue that would cause wrong user/assistant context ordering when
  using interruption strategies.

- Fixed RTVI incoming message handling, broken in 0.0.87.

## [0.0.87] - 2025-10-02

### Added

- Added `WebsocketSTTService` base class for websocket-based STT services.
  Combines STT functionality with websocket connectivity, providing automatic
  error handling and reconnection capabilities with exponential backoff.

- Added `DeepgramFluxSTTService` for real-time speech recognition using
  Deepgram's Flux WebSocket API. Flux understands conversational flow and
  automatically handles turn-taking.

- Added RTVI messages for user/bot audio levels and system logs.

- Include OpenAI-based LLM services cached tokens to `MetricsFrame`.

### Changed

- Updated the default model for `AnthropicLLMService` to
  `claude-sonnet-4-5-20250929`.

### Deprecated

- `DailyTransportMessageFrame` and `DailyTransportMessageUrgentFrame` are
  deprecated, use `DailyOutputTransportMessageFrame` and
  `DailyOutputTransportMessageUrgentFrame` respectively instead.

- `LiveKitTransportMessageFrame` and `LiveKitTransportMessageUrgentFrame` are
  deprecated, use `LiveKitOutputTransportMessageFrame` and
  `LiveKitOutputTransportMessageUrgentFrame` respectively instead.

- `TransportMessageFrame` and `TransportMessageUrgentFrame` are deprecated, use
  `OutputTransportMessageFrame` and `OutputTransportMessageUrgentFrame`
  respectively instead.

- `InputTransportMessageUrgentFrame` is deprecated, use
  `InputTransportMessageFrame` instead.

- `DailyUpdateRemoteParticipantsFrame` is deprecated and will be removed in a
  future version. Instead, create your own custom frame and handle it in the
  `@transport.output().event_handler("on_after_push_frame")` event handler or a
  custom processor.

## Fixed

- Fixed an issue in `AWSBedrockLLMService` where timeout exceptions weren't
  being detected.

- Fixed a `PipelineTask` issue that could prevent the application to exit if
  `task.cancel()` was called when the task was already finished.

- Fixed an issue where local SmartTurn was not being ran in a separate thread.

## [0.0.86] - 2025-09-24

### Added

- Added `HeyGenTransport`. This is an integration for HeyGen Interactive
  Avatar. A video service that handles audio streaming and requests HeyGen to
  generate avatar video responses. (see https://www.heygen.com/). When used, the
  Pipecat bot joins the same virtual room as the HeyGen Avatar and the user.

- Added support to `TwilioFrameSerializer` for `region` and `edge` settings.

- Added support for using universal `LLMContext` with:

  - `LLMLogObserver`
  - `GatedLLMContextAggregator` (formerly `GatedOpenAILLMContextAggregator`)
  - `LangchainProcessor`
  - `Mem0MemoryService`

- Added `StrandsAgentProcessor` which allows you to use the Strands Agents
  framework to build your voice agents.
  See https://strandsagents.com

- Added `ElevenLabsSTTService` for speech-to-text transcription.

- Added a peer connection monitor to the `SmallWebRTCConnection` that
  automatically disconnects if the connection fails to establish within
  the timeout (1 minute by default).

- Added memory cleanup improvements to reduce memory peaks.

- Added `on_before_process_frame`, `on_after_process_frame`,
  `on_before_push_frame` and `on_after_push_frame`. These are synchronous events
  that get called before and after a frame is processed or pushed. Note that
  these events are synchrnous so they should ideally perform lightweight tasks
  in order to not block the pipeline. See
  `examples/foundational/45-before-and-after-events.py`.

- Added `on_before_leave` synchronous event to `DailyTransport`.

- Added `on_before_disconnect` synchronous event to `LiveKitTransport`.

- It is now possible to register synchronous event handlers. By default, all
  event handlers are executed in a separate task. However, in some cases we want
  to guarantee order of execution, for example, executing something before
  disconnecting a transport.

  ```python
  self._register_event_handler("on_event_name", sync=True)
  ```

- Added support for global location in `GoogleVertexLLMService`. The service now
  supports both regional locations (e.g., "us-east4") and the "global" location
  for Vertex AI endpoints. When using "global" location, the service will use
  `aiplatform.googleapis.com` as the API host instead of the regional format.

- Added `on_pipeline_finished` event to `PipelineTask`. This event will get
  fired when the pipeline is done running. This can be the result of a
  `StopFrame`, `CancelFrame` or `EndFrame`.

  ```python
  @task.event_handler("on_pipeline_finished")
  async def on_pipeline_finished(task: PipelineTask, frame: Frame):
      ...
  ```

- Added support for new RTVI `send-text` event, along with the ability to toggle
  the audio response off (skip tts) while handling the new context.

### Changed

- Updated `aiortc` to 1.13.0.

- Updated `sentry` to 2.38.0.

- `BaseOutputTransport` methods `write_audio_frame` and `write_video_frame` now
  return a boolean to indicate if the transport implementation was able to write
  the given frame or not.

- Updated Silero VAD model to v6.

- Updated `livekit` to 1.0.13.

- `torch` and `torchaudio` are no longer required for running Smart Turn
  locally. This avoids gigabytes of dependencies being installed.

- Updated `websockets` dependency to support version 15.0. Removed deprecated
  usage of `ConnectionClosed.code` and `ConnectionClosed.reason` attributes in
  `AWSTranscribeSTTService` for compatibility.

- Refactored `pyproject.toml` to reduce websockets dependency repetition using
  self-referencing extras. All websockets-dependent services now reference a
  shared `websockets-base` extra.

### Deprecated

- `GladiaSTTService`'s `confidence` arg is deprecated. `confidence` is no
  longer needed to determine which transcription or translation frames to
  emit.

- `PipelineTask` events `on_pipeline_stopped`, `on_pipeline_ended` and
  `on_pipeline_cancelled` are now deprecated. Use `on_pipeline_finished`
  instead.

- Support for the RTVI `append-to-context` event, in lieu of the new `send-text`
  event and making way for future events like `send-image`.

### Fixed

- Fixed an issue where the pipeline could freeze if a task cancellation never
  completed because a third-party library swallowed asyncio.CancelledError. We
  now apply a timeout to task cancellations to prevent these freezes. If the
  timeout is reached, the system logs warnings and leaves dangling tasks behind,
  which can help diagnose where cancellation is being blocked.

- Fixed an `AudioBufferProcessor` issues that was causing user audio to be
  missing in stereo recordings causing bot and user overlaps.

- Fixed a `BaseOutputTransport` issue that could produce large saved
  `AudioBufferProcessor` files when using an audio mixer.

- Fixed a `PipelineRunner` issue on Windows where setting up SIGINT and SIGTERM
  was raising an exception.

- Fixed an issue where multiple handlers for an event would not run in parallel.

- Fixed `DailyTransport.sip_call_transfer()` to automatically use the session
  ID from the `on_dialin_connected` event, when not explicitly provided. Now
  supports cold transfers (from incoming dial-in calls) by automatically
  tracking session IDs from connection events.

- Fixed a memory leak in `SmallWebRTCTransport`. In `aiortc`, when you receive
  a `MediaStreamTrack` (audio or video), frames are produced asynchronously. If
  the code never consumes these frames, they are queued in memory, causing a
  memory leak.

- Fixed an issue in `AsyncAITTSService`, where `TTSTextFrames` were not being
  pushed.

- Fixed an issue that would cause `push_interruption_task_frame_and_wait()` to
  not wait if a previous interruption had already happened.

- Fixed a couple of bugs in `ServiceSwitcher`:

  - Using multiple `ServiceSwitcher`s in a pipeline would result in an error.
  - `ServiceSwitcherFrame`s (such as `ManuallySwitchServiceFrame`s) were having
    an effect too early, essentially "jumping the queue" in terms of pipeline
    frame ordering.

- Fixed a self-cancellation deadlock in `UserIdleProcessor` when returning
  `False` from an idle callback. The task now terminates naturally instead of
  attempting to cancel itself.

- Fixed an issue in `AudioBufferProcessor` where a recording is not created
  when a bot speaks and user input is blocked.

- Fixed a `FastAPIWebsocketTransport` and `SmallWebRTCTransport` issue where
  `on_client_disconnected` would be triggered when the bot ends the
  conversation. That is, `on_client_disconnected` should only be triggered when
  the remote client actually disconnects.

- Fixed an issue in `HeyGenVideoService` where the `BotStartedSpeakingFrame`
  was blocked from moving through the Pipeline.

## [0.0.85] - 2025-09-12

### Added

- `AzureSTTService` now pushes interim transcriptions.

- Added `voice_cloning_key` to `GoogleTTSService` to support custom cloned
  voices.

- Added `speaking_rate` to `GoogleTTSService.InputParams` to control the
  speaking rate.

- Added a `speed` arg to `OpenAITTSService` to control the speed of the voice
  response.

- Added `FrameProcessor.push_interruption_task_frame_and_wait()`. Use this
  method to programatically interrupt the bot from any part of the
  pipeline. This guarantees that all the processors in the pipeline are
  interrupted in order (from upstream to downstream). Internally, this works by
  first pushing an `InterruptionTaskFrame` upstream until it reaches the
  pipeline task. The pipeline task then generates an `InterruptionFrame`, which
  flows downstream through all processors. Once the `InterruptionFrame` has
  reaches the processor waiting for the interruption, the function returns and
  execution continues after the call. Think of it as sending an upstream request
  for interruption and waiting until the acknowledgment flows back downstream.

- Added new base `TaskFrame` (which is a system frame). This is the base class
  for all task frames (`EndTaskFrame`, `CancelTaskFrame`, etc.) that are meant
  to be pushed upstream to reach the pipeline task.

- Expanded support for universal `LLMContext` to the AWS Bedrock LLM service.
  Using the universal `LLMContext` and associated `LLMContextAggregatorPair` is
  a pre-requisite for using `LLMSwitcher` to switch between LLMs at runtime.

- Added new fields to the development runner's `parse_telephony_websocket`
  method in support of providing dynamic data to a bot.

  - Twilio: Added a new `body` parameter, which parses the websocket message
    for `customParameters`. Provide data via the `Parameter` nouns in your
    TwiML to use this feature.
  - Telnyx & Exotel: Both providers make the `to` and `from` phone numbers
    available in the websocket messages. You can now access these numbers as
    `call_data["to"]` and `call_data["from"]`.

  Note: Each telephony provider offers different features. Refer to the
  corresponding example in `pipecat-examples` to see how to pass custom data
  to your bot.

- Added `body` to the `WebsocketRunnerArguments` as an optional parameter.
  Custom `body` information can be passed from the server into the bot file via
  the `bot()` method using this new parameter.

- Added video streaming support to `LiveKitTransport`.

- Added `OpenAIRealtimeLLMService` and `AzureRealtimeLLMService` which provide
  access to OpenAI Realtime.

### Changed

- `pipeline.tests.utils.run_test()` now allows passing `PipelineParams` instead
  of individual parameters.

### Removed

- Remove `VisionImageRawFrame` in favor of context frames (`LLMContextFrame` or
  `OpenAILLMContextFrame`).

### Deprecated

- `BotInterruptionFrame` is now deprecated, use `InterruptionTaskFrame` instead.

- `StartInterruptionFrame` is now deprected, use `InterruptionFrame` instead.

- Deprecate `VisionImageFrameAggregator` because `VisionImageRawFrame` has been
  removed. See the `12*` examples for the new recommended replacement pattern.

- `NoisereduceFilter` is now deprecated and will be removed in a future
  version. Use other audio filters like `KrispFilter` or `AICFilter`.

- Deprecated `OpenAIRealtimeBetaLLMService` and `AzureRealtimeBetaLLMService`.
  Use `OpenAIRealtimeLLMService` and `AzureRealtimeLLMService`, respectively.
  Each service will be removed in an upcoming version, 1.0.0.

### Fixed

- Fixed a `BaseOutputTransport` issue that caused incorrect detection of when
  the bot stopped talking while using an audio mixer.

- Fixed a `LiveKitTransport` issue where RTVI messages were not properly
  encoded.

- Add additional fixups to Mistral context messages to ensure they meet
  Mistral-specific requirements, avoiding Mistral "invalid request" errors.

- Fixed `DailyTransport` transcription handling to gracefully handle missing
  `rawResponse` field in transcription messages, preventing KeyError crashes.

## [0.0.84] - 2025-09-05

### Added

- Add the ability to send DTMF to `LiveKitTransport`.

- Expanded support for universal `LLMContext` to the Anthropic LLM service.
  Using the universal `LLMContext` and associated `LLMContextAggregatorPair` is
  a pre-requisite for using `LLMSwitcher` to switch between LLMs at runtime.

### Changed

- Updated `daily-python` to 0.19.9.

- Restored `DailyTransport`'s native DTMF support using Daily's `send_dtmf()`
  method instead of generated audio tones.

### Fixed

- Fixed a `AWSBedrockLLMService` crash caused by an extra `await`.

- Fixed a `OpenAIImageGenService` issue where it was not creating
  `URLImageRawFrame` correctly.

## [0.0.83] - 2025-09-03

### Added

- Added multilingual support for AsyncAI in `AsyncAITTSService` and `AsyncAIHttpTTSService`.

  - New `languages`: `es`, `fr`, `de`, `it`.

- Added new frames `InputTransportMessageUrgentFrame` and
  `DailyInputTransportMessageUrgentFrame` for transport messages received from
  external sources.

- Added `UserSpeakingFrame`. This will be sent upstream and downstream while VAD
  detects the user is speaking.

- Expanded support for universal `LLMContext` to more LLM services. Using the
  universal `LLMContext` and associated `LLMContextAggregatorPair` is a
  pre-requisite for using `LLMSwitcher` to switch between LLMs at runtime.
  Here are the newly-supported services:

  - Azure
  - Cerebras
  - Deepseek
  - Fireworks AI
  - Google Vertex AI
  - Grok
  - Groq
  - Mistral
  - NVIDIA NIM
  - Ollama
  - OpenPipe
  - OpenRouter
  - Perplexity
  - Qwen
  - SambaNova
  - Together.ai

- Added support for WhatsApp User-initiated Calls.

- Added new audio filter `AICFilter`, speech enhancement for improving VAD/STT
  performance, no ONNX dependency.
  See https://ai-coustics.com/sdk/

- Added a timeout around cancel input tasks to prevent indefinite hangs when
  cancellation is swallowed by third-party code.

- Added `pipecat.extensions.ivr` for automated IVR system navigation with
  configurable goals and conversation handling. Supports DTMF input, verbal
  responses, and intelligent menu traversal.

  Basic usage:

  ```python
  from pipecat.extensions.ivr.ivr_navigator import IVRNavigator

  # Create IVR navigator with your goal
  ivr_navigator = IVRNavigator(
      llm=llm_service,
      ivr_prompt="Navigate to billing department to dispute a charge"
  )

  # Handle different outcomes
  @ivr_navigator.event_handler("on_conversation_detected")
  async def on_conversation(processor, conversation_history):
      # Switch to normal conversation mode
      pass

  @ivr_navigator.event_handler("on_ivr_status_changed")
  async def on_ivr_status(processor, status):
      if status == IVRStatus.COMPLETED:
          # End pipeline, transfer call, or start bot conversation
      elif status == IVRStatus.STUCK:
          # Handle navigation failure
  ```

- `BaseOutputTransport` now implements `write_dtmf()` by loading DTMF audio and
  sending it through the transport. This makes sending DTMF generic across all
  output transports.

- Added new config parameters to `GladiaSTTService`.
  - PreProcessingConfig > `audio_enhancer` to enhance audio quality.
  - CustomVocabularyItem > `pronunciations` and `language` to specify special
    pronunciations and in which language it will be pronounced.

### Changed

- `UserStartedSpeakingFrame` and `UserStoppedSpeakingFrame` are also pushed
  upstream.

- `ParallelPipeline` now waits for `CancelFrame` to finish in all branches
  before pushing it downstream.

- Added `sip_codecs` to the `DailyRoomSipParams`.

- Updated the `configure()` function in `pipecat.runner.daily` to include new
  args to create SIP-enabled rooms. Additionally, added new args to control the
  room and token expiration durations.

- `pipecat.frames.frames.KeypadEntry` is deprecated and has been moved to
  `pipecat.audio.dtmf.types.KeypadEntry`.

- Updated `RimeTTSService`'s flush_audio message to conform with Rime's official
  API.

- Updated the default model for `CerebrasLLMService` to GPT-OSS-120B.

### Removed

- Remove `StopInterruptionFrame`. This was a legacy frame that was not being
  used really anywhere and it didn't provide any useful meaning. It was only
  pushed after `UserStoppedSpeakingFrame`, so developers can just use
  `UserStoppedSpeakingFrame`.

- `DailyTransport.write_dtmf()` has been removed in favor of the generic
  `BaseOutputTransport.write_dtmf()`.

- Remove deprecated `DailyTransport.send_dtmf()`.

### Deprecated

- Transports have been re-organized.

  ```
  pipecat.transports.network.small_webrtc        -> pipecat.transports.smallwebrtc.transport
  pipecat.transports.network.webrtc_connection   -> pipecat.transports.smallwebrtc.connection
  pipecat.transports.network.websocket_client    -> pipecat.transports.websocket.client
  pipecat.transports.network.websocket_server    -> pipecat.transports.websocket.server
  pipecat.transports.network.fastapi_websocket   -> pipecat.transports.websocket.fastapi
  pipecat.transports.services.daily              -> pipecat.transports.daily.transport
  pipecat.transports.services.helpers.daily_rest -> pipecat.transports.daily.utils
  pipecat.transports.services.livekit            -> pipecat.transports.livekit.transport
  pipecat.transports.services.tavus              -> pipecat.transports.tavus.transport
  ```

- `pipecat.frames.frames.KeypadEntry` is deprecated use
  `pipecat.audio.dtmf.types.KeypadEntry` instead.

### Fixed

- Fixed an issue where messages received from the transport were always being resent.

- Fixed `SmallWebRTCTransport` to not use `mid` to decide if the transceiver should
  be `sendrecv` or not.

- Fixed an issue where Deepgram swallowed `asyncio.CancelledError` during
  disconnect, preventing tasks from being cancelled.

- Fixed an issue where `PipelineTask` was not cleaning up the observers.

### Performance

- Reduced latency and improved memory performance in `Mem0MemoryService`.

## [0.0.82] - 2025-08-28

### Added

- Added a new `LLMRunFrame` to trigger an LLM response:

  ```python
  await task.queue_frames([LLMRunFrame()])
  ```

  This replaces `OpenAILLMContextFrame`, which you’d previously typically use
  like this:

  ```python
  await task.queue_frames([context_aggregator.user().get_context_frame()])
  ```

  Use this way of kicking off your conversation when you’ve already initialized
  your context and are simply instructing the bot when to go:

  ```python
  context = OpenAILLMContext(messages, tools)
  context_aggregator = llm.create_context_aggregator(context)

  # ...

  @transport.event_handler("on_client_connected")
  async def on_client_connected(transport, client):
      # Kick off the conversation.
      await task.queue_frames([LLMRunFrame()])
  ```

  Note that if you want to add new messages when kicking off the conversation,
  you could use `LLMMessagesAppendFrame` with `run_llm=True` instead:

  ```python
  @transport.event_handler("on_client_connected")
  async def on_client_connected(transport, client):
      # Kick off the conversation.
      await task.queue_frames([LLMMessagesAppendFrame(new_messages, run_llm=True)])
  ```

  In the rare case you don’t have a context aggregator in your pipeline, then
  you may continue using a context frame.

- Added support for switching between audio+text to text-only modes within the
  same pipeline. This is done by pushing
  `LLMConfigureOutputFrame(skip_tts=True)` to enter text-only mode, and
  disabling it to return to audio+text. The LLM will still generate tokens and
  add them to the context, but they will not be sent to TTS.

- Added `skip_tts` field to `TextFrame`. This lets a text frame bypass TTS while
  still being included in the LLM context. Useful for cases like structured text
  that isn’t meant to be spoken but should still contribute to context.

- Added a `cancel_timeout_secs` argument to `PipelineTask` which defines how
  long the pipeline has to complete cancellation. When `PipelineTask.cancel()`
  is called, a `CancelFrame` is pushed through the pipeline and must reach the
  end. If it does not reach the end within the specified time, a warning is
  shown and the wait is aborted.

- Added a new "universal" (LLM-agnostic) `LLMContext` and accompanying
  `LLMContextAggregatorPair`, which will eventually replace `OpenAILLMContext`
  (and the other under-the-hood contexts) and the other context aggregators.
  The new universal `LLMContext` machinery allows a single context to be shared
  between different LLMs, enabling runtime LLM switching and scenarios like
  failover.

  From the developer's point of view, switching to using the new universal
  context machinery will usually be a matter of going from this:

  ```python
  context = OpenAILLMContext(messages, tools)
  context_aggregator = llm.create_context_aggregator(context)
  ```

  To this:

  ```python
  context = LLMContext(messages, tools)
  context_aggregator = LLMContextAggregatorPair(context)
  ```

  To start, the universal `LLMContext` is supported with the following LLM
  services:

  - `OpenAILLMService`
  - `GoogleLLMService`

- Added a new `LLMSwitcher` class to enable runtime LLM switching, built atop a
  new generic `ServiceSwitcher`.

  Switchers take a switching strategy. The first available strategy is
  `ServiceSwitcherStrategyManual`.

  To switch LLMs at runtime, the LLMs must be sharing one instance of the new
  universal `LLMContext` (see above bullet).

  ```python
  # Instantiate your LLM services
  llm_openai = OpenAILLMService(api_key=os.getenv("OPENAI_API_KEY"))
  llm_google = GoogleLLMService(api_key=os.getenv("GOOGLE_API_KEY"))

  # Instantiate a switcher
  # (ServiceSwitcherStrategyManual defaults to OpenAI, as it's first in the list)
  llm_switcher = LLMSwitcher(
      llms=[llm_openai, llm_google], strategy_type=ServiceSwitcherStrategyManual
  )

  # Create your pipeline
  pipeline = Pipeline(
    [
        transport.input(),
        stt,
        context_aggregator.user(),
        llm_switcher,
        tts,
        transport.output(),
        context_aggregator.assistant(),
    ]
  )
  task = PipelineTask(pipeline, params=PipelineParams(allow_interruptions=True))

  # ...
  # Whenever is appropriate, switch LLMs!
  await task.queue_frames([ManuallySwitchServiceFrame(service=llm_google)])
  ```

- Added an `LLMService.run_inference()` method to LLM services to enable
  direct, out-of-band (i.e. out-of-pipeline) inference.

### Changed

- Updated `daily-python` to 0.19.8.

- `PipelineTask` now waits for `StartFrame` to reach the end of the pipeline
  before pushing any other frames.

- Updated `CartesiaTTSService` and `CartesiaHttpTTSService` to align with
  Cartesia's changes for the `speed` parameter. It now takes only an enum of
  `slow`, `normal`, or `fast`.

- Added support to `AWSBedrockLLMService` for setting authentication
  credentials through environment variables.

- Updated `SarvamTTSService` to use WebSocket streaming for real-time audio
  generation with multiple Indian languages, with HTTP support still available
  via `SarvamHttpTTSService`.

### Fixed

- Fixed an RTVI issue that was causing frames to be pushed before pipeline was
  properly initialized.

- Fixed some `get_messages_for_logging()` that were returning a JSON string
  instead of a list.

- Fixed a `DailyTransport` issue that prevented DTMF tones from being sent.

- Fixed a missing import in `SentryMetrics`.

- Fixed `AWSPollyTTSService` to support AWS credential provider chain (IAM
  roles, IRSA, instance profiles) instead of requiring explicit environment
  variables.

- Fixed a `CartesiaTTSService` issue that was causing the application to hang
  after Cartesia's 5 minutes timed out.

- Fixed an issue preventing `SpeechmaticsSTTService` from transcribing audio.

## [0.0.81] - 2025-08-25

### Added

- Added `pipecat.extensions.voicemail`, a module for detecting voicemail vs.
  live conversation, primarily intended for use in outbound calling scenarios.
  The voicemail module is optimized for text LLMs only.

- Added new frames to the `idle_timeout_frames` arg: `TranscriptionFrame`,
  `InterimTranscriptionFrame`, `UserStartedSpeakingFrame`, and
  `UserStoppedSpeakingFrame`. These additions serve as indicators of user
  activity in the pipeline idle detection logic.

- Allow passing custom pipeline sink and source processors to a
  `Pipeline`. Pipeline source and sink processors are used to know and control
  what's coming in and out of a `Pipeline` processor.

- Added `FrameProcessor.pause_processing_system_frames()` and
  `FrameProcessor.resume_processing_system_frames()`. These allow to pause and
  resume the processing of system frame.

- Added new `on_process_frame()` observer method which makes it possible to know
  when a frame is being processed.

- Added new `FrameProcessor.entry_processor()` method. This allows you to access
  the first non-compound processor in a pipeline.

- Added `FrameProcessor` properties `processors`, `next` and `previous`.

- `ElevenLabsTTSService` now supports additional runtime changes to the `model`,
  `language`, and `voice_settings` parameters.

- Added `apply_text_normalization` support to `ElevenLabsTTSService` and
  `ElevenLabsHttpTTSService`.

- Added `MistralLLMService`, using Mistral's chat completion API.

- Added the ability to retry executing a chat completion after a timeout period
  for `OpenAILLMService` and its subclasses, `AnthropicLLMService`, and
  `AWSBedrockLLMService`. The LLM services accept new args:
  `retry_timeout_secs` and `retry_on_timeout`. This feature is disabled by
  default.

### Changed

- Updated `daily-python` to 0.19.7.

### Deprecated

- `FrameProcessor.wait_for_task()` is deprecated. Use `await task` or
  `await asyncio.wait_for(task, timeout)` instead.

### Removed

- Watchdog timers have been removed. They were introduced in 0.0.72 to help
  diagnose pipeline freezes. Unfortunately, they proved ineffective since they
  required developers to use Pipecat-specific queues, iterators, and events to
  correctly reset the timer, which limited their usefulness and added friction.

- Removed unused `FrameProcessor.set_parent()` and
  `FrameProcessor.get_parent()`.

### Fixed

- Fixed an issue that would cause `PipelineRunner` and `PipelineTask` to not
  handle external asyncio task cancellation properly.

- Added `SpeechmaticsSTTService` exception handling on connection and sending.

- Replaced `asyncio.wait_for()` for `wait_for2.wait_for()` for Python <
  3.12. because of issues regarding task cancellation (i.e. cancellation is
  never propagated).
  See https://bugs.python.org/issue42130

- Fixed an `AudioBufferProcessor` issues that would cause audio overlap when
  setting a max buffer size.

- Fixed an issue where `AsyncAITTSService` had very high latency in responding
  by adding `force=true` when sending the flush command.

### Performance

- Improve `PipelineTask` performance by using direct mode processors and by
  removing unnecessary tasks.

- Improve `ParallelPipeline` performance by using direct mode, by not
  creating a task for each frame and every sub-pipeline and also by removing
  other unnecessary tasks.

- `Pipeline` performance improvements by using direct mode.

### Other

- Added `14w-function-calling-mistal.py` using `MistralLLMService`.

- Added `13j-azure-transcription.py` using `AzureSTTService`.

## [0.0.80] - 2025-08-13

### Added

- Added `GeminiTTSService` which uses Google Gemini to generate TTS output. The
  Gemini model can be prompted to insert styled speech to control the TTS
  output.

- Added Exotel support to Pipecat's development runner. You can now connect
  using the runner with `uv run bot.py -t exotel` and an ngrok connection to
  HTTP port 7860.

- Added `enable_direct_mode` argument to `FrameProcessor`. The direct mode is
  for processors which require very little I/O or compute resources, that is
  processors that can perform their task almost immediately. These type of
  processors don't need any of the internal tasks and queues usually created by
  frame processors which means overall application performance might be slightly
  increased. Use with care.

- Added TTFB metrics for `HeyGenVideoService` and `TavusVideoService`.

- Added `endpoint_id` parameter to `AzureSTTService`. ([Custom EndpointId](https://docs.azure.cn/en-us/ai-services/speech-service/how-to-recognize-speech?pivots=programming-language-python#use-a-custom-endpoint))

### Changed

- `WatchdogPriorityQueue` now requires the items to be inserted to always be
  tuples and the size of the tuple needs to be specified in the constructor when
  creating the queue with the `tuple_size` argument.

- Updated Moondream to revision `2025-01-09`.

- Updated `PlayHTHttpTTSService` to no longer use the `pyht` client to remove
  compatibility issues with other packages. Now you can use the PlayHT HTTP
  service with other services, like GoogleLLMService.

- Updated `pyproject.toml` to once again pin `numba` to `>=0.61.2` in order to
  resolve package versioning issues.

- Updated the `STTMuteFilter` to include `VADUserStartedSpeakingFrame` and
  `VADUserStoppedSpeakingFrame` in the list of frames to filter when the
  filtering is on.

### Performance

- Improving the latency of the `HeyGenVideoService`.

- Improved some frame processors performance by using the new frame processor
  direct mode. In direct mode a frame processor will process frames right away
  avoiding the need for internal queues and tasks. This is useful for some
  simple processors. For example, in processors that wrap other processors
  (e.g. `Pipeline`, `ParallelPipeline`), we add one processor before and one
  after the wrapped processors (internally, you will see them as sources and
  sinks). These sources and sinks don't do any special processing and they
  basically forward frames. So, for these simple processors we now enable the
  new direct mode which avoids creating any internal tasks (and queues) and
  therefore improves performance.

### Fixed

- Fixed an issue with the `BaseWhisperSTTService` where the language was
  specified as an enum and not a string.

- Fixed an issue where `SmallWebRTCTransport` ended before TTS finished.

- Fixed an issue in `OpenAIRealtimeBetaLLMService` where specifying a `text`
  `modalities` didn't result in text being outputted from the model.

- Added SSML reserved character escaping to `AzureBaseTTSService` to properly
  handle special characters in text sent to Azure TTS. This fixes an issue
  where characters like `&`, `<`, `>`, `"`, and `'` in LLM-generated text would
  cause TTS failures.

- Fixed a `WatchdogPriorityQueue` issue that could cause an exception when
  compating watchdog cancel sentinel items with other items in the queue.

- Fixed an issue that would cause system frames to not be processed with higher
  priority than other frames. This could cause slower interruption times.

- Fixed an issue where retrying a websocket connection error would result in an
  error.

### Other

- Add foundation example `19b-openai-realtime-beta-text.py`, showing how to use
  `OpenAIRealtimeBetaLLMService` to output text to a TTS service.

- Add vision support to release evals so we can run the foundational examples 12
  series.

- Added foundational example `15a-switch-languages.py` to release evals. It is
  able to detect if we switched the language properly.

- Updated foundational examples to show how to enclose complex logic
  (e.g. `ParallelPipeline`) into a single processor so the main pipeline becomes
  simpler.

- Added `07n-interruptible-gemini.py`, demonstrating how to use
  `GeminiTTSService`.

## [0.0.79] - 2025-08-07

### Changed

- Changed `pipecat-ai`'s `openai` dependency to `>=1.74.0,<=1.99.1` due to a
  breaking change in `openai` 1.99.2 ([commit](https://github.com/openai/openai-python/commit/657f551dbe583ffb259d987dafae12c6211fba06))

### Deprecated

- `TTSService.say()` is deprecated, push a `TTSSpeakFrame` instead. Calling
  functions directly is a discouraged pattern in Pipecat because, for example,
  it might cause issues with frame ordering.

- `LLMMessagesFrame` is deprecated, in favor of either:

  - `LLMMessagesUpdateFrame` with `run_llm=True`
  - `OpenAILLMContextFrame` with desired messages in a new context

- `LLMUserResponseAggregator` and `LLMAssistantResponseAggregator` are
  deprecated, as they depended on the now-deprecated `LLMMessagesFrame`. Use
  `LLMUserContextAggregator` and `LLMAssistantResponseAggregator` (or
  LLM-specific subclasses thereof) instead.

## [0.0.78] - 2025-08-07

### Added

- Added `SonioxSTTService` using Soniox's STT websocket API.

- Added `enable_emulated_vad_interruptions` to `LLMUserAggregatorParams`.
  When user speech is emulated (e.g. when a transcription is received but
  VAD doesn't detect speech), this parameter controls whether the emulated
  speech can interrupt the bot. Default is False (emulated speech is ignored
  while the bot is speaking).

- Added new `handle_sigint` and `handle_sigterm` to `RunnerArguments`. This
  allows applications to know what settings they should use for the environment
  they are running on. Also, added `pipeline_idle_timeout_secs` to be able to
  control the `PipelineTask` idle timeout.

- Added `processor` field to `ErrorFrame` to indicate `FrameProcessor` that
  generated the error.

- Added new language support for `AWSTranscribeSTTService`. All languages
  supporting streaming data input are now supported:
  https://docs.aws.amazon.com/transcribe/latest/dg/supported-languages.html

- Added support for Simli Trinity Avatars. A new `is_trinity_avatar` parameter
  has been introduced to specify whether the provided `faceId` corresponds to a
  Trinity avatar, which is required for optimal Trinity avatar performance.

- The development runner how handles custom `body` data for `DailyTransport`.
  The `body` data is passed to the Pipecat client. You can POST to the `/start`
  endpoint with a request body of:

  ```
  {
      "createDailyRoom": true,
      "dailyRoomProperties": { "start_video_off": true },
      "body": { "custom_data": "value" }
  }
  ```

  The `body` information is parsed and used in the application. The
  `dailyRoomProperties` are currently not handled.

- Added detailed latency logging to `UserBotLatencyLogObserver`, capturing
  average response time between user stop and bot start, as well as minimum and
  maximum response latency.

- Added Chinese, Japanese, Korean word timestamp support to
  `CartesiaTTSService`.

- Added `region` parameter to `GladiaSTTService`. Accepted values: eu-west
  (default), us-west.

### Changed

- System frames are now queued. Before, system frames could be generated from
  any task and would not guarantee any order which was causing undesired
  behavior. Also, it was possible to get into some rare recursion issues because
  of the way system frames were executed (they were executed in-place, meaning
  calling `push_frame()` would finish after the system frame traversed all the
  pipeline). This makes system frames more deterministic.

- Changed the default model for both `ElevenLabsTTSService` and
  `ElevenLabsHttpTTSService` to `eleven_turbo_v2_5`. The rationale for this
  change is that the Turbo v2.5 model exhibits the most stable voice quality
  along with very low latency TTFB; latencies are on par with the Flash v2.5
  model. Also, the Turbo v2.5 model outputs word/timestamp alignment data with
  correct spacing.

- The development runners `/connect` and `/start` endpoint now both return
  `dailyRoom` and `dailyToken` in place of the previous `room_url` and `token`.

- Updated the `pipecat.runner.daily` utility to only a take `DAILY_API_URL` and
  `DAILY_SAMPLE_ROOM_URL` environment variables instead of argparsing `-u` and
  `-k`, respectively.

- Updated `daily-python` to 0.19.6.

- Changed `TavusVideoService` to send audio or video frames only after the
  transport is ready, preventing warning messages at startup.

- The development runner now strips any provided protocol (e.g. https://) from
  the proxy address and issues a warning. It also strips trailing `/`.

### Deprecated

- In the `pipecat.runner.daily`, the `configure_with_args()` function is
  deprecated. Use the `configure()` function instead.

- The development runner's `/connect` endpoint is deprecated and will be
  removed in a future version. Use the `/start` endpoint in its place. In the
  meantime, both endpoints work and deliver equivalent functionality.

### Fixed

- Fixed a `DailyTransport` issue that would result in an unhandled
  `concurrent.futures.CancelledError` when a future is cancelled.

- Fixed a `RivaSTTService` issue that would result in an unhandled
  `concurrent.futures.CancelledError` when a future is cancelled when reading
  from the audio chunks from the incoming audio stream.

- Fixed an issue in the `BaseOutputTransport`, mainly reproducible with
  `FastAPIWebsocketOutputTransport` when the audio mixer was enabled, where the
  loop could consume 100% CPU by continuously returning without delay, preventing
  other asyncio tasks (such as cancellation or shutdown signals) from being
  processed.

- Fixed an issue where `BotStartedSpeakingFrame` and `BotStoppedSpeakingFrame`
  were not emitted when using `TavusVideoService` or `HeyGenVideoService`.

- Fixed an issue in `LiveKitTransport` where empty `AudioRawFrame`s were pushed
  down the pipeline. This resulted in warnings by the STT processor.
- Fixed `PiperTTSService` to send text as a JSON object in the request body,
  resolving compatibility with Piper's HTTP API.

- Fixed an issue with the `TavusVideoService` where an error was thrown due to
  missing transcription callbacks.

- Fixed an issue in `SpeechmaticsSTTService` where the `user_id` was set to
  `None` when diarization is not enabled.

### Performance

- Fixed an issue in `TaskObserver` (a proxy to all observers) that was degrading
  global performance.

### Other

- Added `07aa-interruptible-soniox.py`, `07ab-interruptible-inworld-http.py`,
  `07ac-interruptible-asyncai.py` and `07ac-interruptible-asyncai-http.py`
  release evals.

## [0.0.77] - 2025-07-31

### Added

- Added `InputTextRawFrame` frame type to handle user text input with Gemini
  Multimodal Live.

- Added `HeyGenVideoService`. This is an integration for HeyGen Interactive
  Avatar. A video service that handles audio streaming and requests HeyGen to
  generate avatar video responses. (see https://www.heygen.com/)

- Added the ability to switch voices to `RimeTTSService`.

- Added unified development runner for building voice AI bots across multiple
  transports

  - `pipecat.runner.run` – FastAPI-based development server with automatic bot
    discovery
  - `pipecat.runner.types` – Runner session argument types
    (`DailyRunnerArguments`, `SmallWebRTCRunnerArguments`,
    `WebSocketRunnerArguments`)
  - `pipecat.runner.utils.create_transport()` – Factory function for creating
    transports from session arguments
  - `pipecat.runner.daily` and `pipecat.runner.livekit` – Configuration
    utilities for Daily and LiveKit setups
  - Support for all transport types: Daily, WebRTC, Twilio, Telnyx, Plivo
  - Automatic telephony provider detection and serializer configuration
  - ESP32 WebRTC compatibility with SDP munging
  - Environment detection (`ENV=local`) for conditional features

- Added Async.ai TTS integration (https://async.ai/)

  - `AsyncAITTSService` – WebSocket-based streaming TTS with interruption
    support
  - `AsyncAIHttpTTSService` – HTTP-based streaming TTS service
  - Example scripts:
    - `examples/foundational/07ac-interruptible-asyncai.py` (WebSocket demo)
    - `examples/foundational/07ac-interruptible-asyncai-http.py` (HTTP demo)

- Added `transcription_bucket` params support to the `DailyRESTHelper`.

- Added a new TTS service, `InworldTTSService`. This service provides
  low-latency, high-quality speech generation using Inworld's streaming API.

- Added a new field `handle_sigterm` to `PipelineRunner`. It defaults to
  `False`. This field handles SIGTERM signals. The `handle_sigint` field still
  defaults to `True`, but now it handles only SIGINT signals.

- Added foundational example `14u-function-calling-ollama.py` for Ollama
  function calling.

- Added `LocalSmartTurnAnalyzerV2`, which supports local on-device inference
  with the new `smart-turn-v2` turn detection model.

- Added `set_log_level` to `DailyTransport`, allowing setting the logging level
  for Daily's internal logging system.

- Added `on_transcription_stopped` and `on_transcription_error` to Daily
  callbacks.

### Changed

- Changed the default `url` for `NeuphonicTTSService` to
  `wss://api.neuphonic.com` as it provides better global performance. You can
  set the URL to other URLs, such as the previous default:
  `wss://eu-west-1.api.neuphonic.com`.

- Update `daily-python` to 0.19.5.

- `STTMuteFilter` now pushes the `STTMuteFrame` upstream and downstream, to
  allow for more flexible `STTMuteFilter` placement.

- Play delayed messages from `ElevenLabsTTSService` if they still belong to the
  current context.

- Dependency compatibility improvements: Relaxed version constraints for core
  dependencies to support broader version ranges while maintaining stability:

  - `aiohttp`, `Markdown`, `nltk`, `numpy`, `Pillow`, `pydantic`, `openai`,
    `numba`: Now support up to the next major version (e.g. `numpy>=1.26.4,<3`)
  - `pyht`: Relaxed to `>=0.1.6` to resolve `grpcio` conflicts with
    `nvidia-riva-client`
  - `fastapi`: Updated to support versions `>=0.115.6,<0.117.0`
  - `torch`/`torchaudio`: Changed from exact pinning (`==2.5.0`) to compatible
    range (`~=2.5.0`)
  - `aws_sdk_bedrock_runtime`: Added Python 3.12+ constraint via environment
    marker
  - `numba`: Reduced minimum version to `0.60.0` for better compatibility

- Changed `NeuphonicHttpTTSService` to use a POST based request instead of the
  `pyneuphonic` package. This removes a package requirement, allowing Neuphonic
  to work with more services.

- Updated `ElevenLabsTTSService` to handle the case where
  `allow_interruptions=False`. Now, when interruptions are disabled, the same
  context ID will be used throughout the conversation.

- Updated the `deepgram` optional dependency to 4.7.0, which downgrades the
  `tasks cancelled error` to a debug log. This removes the log from appearing
  in Pipecat logs upon leaving.

- Upgraded the `websockets` implementation to the new asyncio implementation.
  Along with this change, we're updating support for versions >=13.1.0 and
  <15.0.0. All services have been update to use the asyncio implementation.

- Updated `MiniMaxHttpTTSService` with a `base_url` arg where you can specify
  the Global endpoint (default) or Mainland China.

- Replaced regex-based sentence detection in `match_endofsentence` with NLTK's
  punkt_tab tokenizer for more reliable sentence boundary detection.

- Changed the `livekit` optional dependency for `tenacity` to
  `tenacity>=8.2.3,<10.0.0` in order to support the `google-genai` package.

- For `LmntTTSService`, changed the default `model` to `blizzard`, LMNT's
  recommended model.

- Updated `SpeechmaticsSTTService`:
  - Added support for additional diarization options.
  - Added foundational example `07a-interruptible-speechmatics-vad.py`, which
    uses VAD detection provided by `SpeechmaticsSTTService`.

### Fixed

- Fixed a `LLMUserResponseAggregator` issue where interruptions were not being
  handled properly.

- Fixed `PiperTTSService` to work with newer Piper GPL.

- Fixed a race condition in `FastAPIWebsocketClient` that occurred when
  attempting to send a message while the client was disconnecting.

- Fixed an issue in `GoogleLLMService` where interruptions did not work when an
  interruption strategy was used.

- Fixed an issue in the `TranscriptProcessor` where newline characters could
  cause the transcript output to be corrupted (e.g. missing all spaces).

- Fixed an issue in `AudioBufferProcessor` when using `SmallWebRTCTransport`
  where, if the microphone was muted, track timing was not respected.

- Fixed an error that occurs when pushing an `LLMMessagesFrame`. Only some LLM
  services, like Grok, are impacted by this issue. The fix is to remove the
  optional `name` property that was being added to the message.

- Fixed an issue in `AudioBufferProcessor` that caused garbled audio when
  `enable_turn_audio` was enabled and audio resampling was required.

- Fixed a dependency issue for uv users where an `llvmlite` version required
  python 3.9.

- Fixed an issue in `MiniMaxHttpTTSService` where the `pitch` param was the
  incorrect type.

- Fixed an issue with OpenTelemetry tracing where the `enable_tracing` flag did
  not disable the internal tracing decorator functions.

- Fixed an issue in `OLLamaLLMService` where kwargs were not passed correctly
  to the parent class.

- Fixed an issue in `ElevenLabsTTSService` where the word/timestamp pairs were
  calculating word boundaries incorrectly.

- Fixed an issue where, in some edge cases, the
  `EmulateUserStartedSpeakingFrame` could be created even if we didn't have a
  transcription.

- Fixed an issue in `GoogleLLMContext` where it would inject the
  `system_message` as a "user" message into cases where it was not meant to;
  it was only meant to do that when there were no "regular" (non-function-call)
  messages in the context, to ensure that inference would run properly.

- Fixed an issue in `LiveKitTransport` where the `on_audio_track_subscribed` was
  never emitted.

### Other

- Added new quickstart demos:

  - examples/quickstart: voice AI bot quickstart
  - examples/client-server-web: client/server starter example
  - examples/phone-bot-twilio: twilio starter example

- Removed most of the examples from the pipecat repo. Examples can now be
  found in: https://github.com/pipecat-ai/pipecat-examples.

## [0.0.76] - 2025-07-11

### Added

- Added `SpeechControlParamsFrame`, a new `SystemFrame` that notifies
  downstream processors of the VAD and Turn analyzer params. This frame is
  pushed by the `BaseInputTransport` at Start and any time a
  `VADParamsUpdateFrame` is received.

### Changed

- Two package dependencies have been updated:
  - `numpy` now supports 1.26.0 and newer
  - `transformers` now supports 4.48.0 and newer

### Fixed

- Fixed an issue with RTVI's handling of `append-to-context`.

- Fixed an issue where using audio input with a sample rate requiring resampling
  could result in empty audio being passed to STT services, causing errors.

- Fixed the VAD analyzer to process the full audio buffer as long as it contains
  more than the minimum required bytes per iteration, instead of only analyzing
  the first chunk.

- Fixed an issue in ParallelPipeline that caused errors when attempting to drain
  the queues.

- Fixed an issue with emulated VAD timeout inconsistency in
  `LLMUserContextAggregator`. Previously, emulated VAD scenarios (where
  transcription is received without VAD detection) used a hardcoded
  `aggregation_timeout` (default 0.5s) instead of matching the VAD's
  `stop_secs` parameter (default 0.8s). This created different user experiences
  between real VAD and emulated VAD scenarios. Now, emulated VAD timeouts
  automatically synchronize with the VAD's `stop_secs` parameter.

- Fix a pipeline freeze when using AWS Nova Sonic, which would occur if the
  user started early, while the bot was still working through
  `trigger_assistant_response()`.

## [0.0.75] - 2025-07-08 [YANKED]

**This release has been yanked due to resampling issues affecting audio output
quality and critical bugs impacting `ParallelPipelines` functionality.**

**Please upgrade to version 0.0.76 or later.**

### Added

- Added an `aggregate_sentences` arg in `CartesiaTTSService`,
  `ElevenLabsTTSService`, `NeuphonicTTSService` and `RimeTTSService`, where the
  default value is True. When `aggregate_sentences` is True, the `TTSService`
  aggregates the LLM streamed tokens into sentences by default. Note: setting
  the value to False requires a custom processor before the `TTSService` to
  aggregate LLM tokens.

- Added `kwargs` to the `OLLamaLLMService` to allow for configuration args to
  be passed to Ollama.

- Added call hang-up error handling in `TwilioFrameSerializer`, which handles
  the case where the user has hung up before the `TwilioFrameSerializer` hangs
  up the call.

### Changed

- Updated `RTVIObserver` and `RTVIProcessor` to match the new RTVI 1.0.0 protocol.
  This includes:

  - Deprecating support for all messages related to service configuaration and
    actions.
  - Adding support for obtaining and logging data about client, including its
    RTVI version and optionally included system information (OS/browser/etc.)
  - Adding support for handling the new `client-message` RTVI message through
    either a `on_client_message` event handler or listening for a new
    `RTVIClientMessageFrame`
  - Adding support for responding to a `client-message` with a `server-response`
    via either a direct call on the `RTVIProcessor` or via pushing a new
    `RTVIServerResponseFrame`
  - Adding built-in support for handling the new `append-to-context` RTVI message
    which allows a client to add to the user or assistant llm context. No extra
    code is required for supporting this behavior.
  - Updating all JavaScript and React client RTVI examples to use versions 1.0.0
    of the clients.

  Get started migrating to RTVI protocol 1.0.0 by following the migration guide:
  https://docs.pipecat.ai/client/migration-guide

- Refactored `AWSBedrockLLMService` and `AWSPollyTTSService` to work
  asynchronously using `aioboto3` instead of the `boto3` library.

- The `UserIdleProcessor` now handles the scenario where function calls take
  longer than the idle timeout duration. This allows you to use the
  `UserIdleProcessor` in conjunction with function calls that take a while to
  return a result.

### Fixed

- Updated the `NeuphonicTTSService` to work with the updated websocket API.

- Fixed an issue with `RivaSTTService` where the watchdog feature was causing
  an error on initialization.

### Performance

- Remove unncessary push task in each `FrameProcessor`.

## [0.0.74] - 2025-07-03 [YANKED]

**This release has been yanked due to resampling issues affecting audio output
quality and critical bugs impacting `ParallelPipelines` functionality.**

**Please upgrade to version 0.0.76 or later.**

### Added

- Added a new STT service, `SpeechmaticsSTTService`. This service provides
  real-time speech-to-text transcription using the Speechmatics API. It supports
  partial and final transcriptions, multiple languages, various audio formats,
  and speaker diarization.

- Added `normalize` and `model_id` to `FishAudioTTSService`.

- Added `http_options` argument to `GoogleLLMService`.

- Added `run_llm` field to `LLMMessagesAppendFrame` and `LLMMessagesUpdateFrame`
  frames. If true, a context frame will be pushed triggering the LLM to respond.

- Added a new `SOXRStreamAudioResampler` for processing audio in chunks or
  streams. If you write your own processor and need to use an audio resampler,
  use the new `create_stream_resampler()`.

- Added new `DailyParams.audio_in_user_tracks` to allow receiving one track per
  user (default) or a single track from the room (all participants mixed).

- Added support for providing "direct" functions, which don't need an
  accompanying `FunctionSchema` or function definition dict. Instead, metadata
  (i.e. `name`, `description`, `properties`, and `required`) are automatically
  extracted from a combination of the function signature and docstring.

  Usage:

  ```python
  # "Direct" function
  # `params` must be the first parameter
  async def do_something(params: FunctionCallParams, foo: int, bar: str = ""):
    """
    Do something interesting.

    Args:
      foo (int): The foo to do something interesting with.
      bar (string): The bar to do something interesting with.
    """

    result = await process(foo, bar)
    await params.result_callback({"result": result})

  # ...

  llm.register_direct_function(do_something)

  # ...

  tools = ToolsSchema(standard_tools=[do_something])
  ```

- `user_id` is now populated in the `TranscriptionFrame` and
  `InterimTranscriptionFrame` when using a transport that provides a `user_id`,
  like `DailyTransport` or `LiveKitTransport`.

- Added `watchdog_coroutine()`. This is a watchdog helper for couroutines. So,
  if you have a coroutine that is waiting for a result and that takes a long
  time, you will need to wrap it with `watchdog_coroutine()` so the watchdog
  timers are reset regularly.

- Added `session_token` parameter to `AWSNovaSonicLLMService`.

- Added Gemini Multimodal Live File API for uploading, fetching, listing, and
  deleting files. See `26f-gemini-live-files-api.py` for example usage.

### Changed

- Updated all the services to use the new `SOXRStreamAudioResampler`, ensuring smooth
  transitions and eliminating clicks.

- Upgraded `daily-python` to 0.19.4.

- Updated `google` optional dependency to use `google-genai` version `1.24.0`.

### Fixed

- Fixed an issue where audio would get stuck in the queue when an interrupt occurs
  during Azure TTS synthesis.

- Fixed a race condition that occurs in Python 3.10+ where the task could miss
  the `CancelledError` and continue running indefinitely, freezing the pipeline.

- Fixed a `AWSNovaSonicLLMService` issue introduced in 0.0.72.

### Deprecated

- In `FishAudioTTSService`, deprecated `model` and replaced with
  `reference_id`. This change is to better align with Fish Audio's variable
  naming and to reduce confusion about what functionality the variable
  controls.

## [0.0.73] - 2025-06-26

### Fixed

- Fixed an issue introduced in 0.0.72 that would cause `ElevenLabsTTSService`,
  `GladiaSTTService`, `NeuphonicTTSService` and `OpenAIRealtimeBetaLLMService`
  to throw an error.

## [0.0.72] - 2025-06-26

### Added

- Added logging and improved error handling to help diagnose and prevent potential
  Pipeline freezes.

- Added `WatchdogQueue`, `WatchdogPriorityQueue`, `WatchdogEvent` and
  `WatchdogAsyncIterator`. These helper utilities reset watchdog timers
  appropriately before they expire. When watchdog timers are disabled, the
  utilities behave as standard counterparts without side effects.

- Introduce task watchdog timers. Watchdog timers are used to detect if a
  Pipecat task is taking longer than expected (by default 5 seconds). Watchdog
  timers are disabled by default and can be enabled globally by passing
  `enable_watchdog_timers` argument to `PipelineTask` constructor. It is
  possible to change the default watchdog timer timeout by using the
  `watchdog_timeout` argument. You can also log how long it takes to reset the
  watchdog timers which is done with the `enable_watchdog_logging`. You can
  control all these settings per each frame processor or even per task. That is,
  you can set `enable_watchdog_timers`, `enable_watchdog_logging` and
  `watchdog_timeout` when creating any frame processor through their constructor
  arguments or when you create a task with `FrameProcessor.create_task()`. Note
  that watchdog timers only work with Pipecat tasks and will not work if you use
  `asycio.create_task()` or similar.

- Added `lexicon_names` parameter to `AWSPollyTTSService.InputParams`.

- Added reconnection logic and audio buffer management to `GladiaSTTService`.

- The `TurnTrackingObserver` now ends a turn upon observing an `EndFrame` or
  `CancelFrame`.

- Added Polish support to `AWSTranscribeSTTService`.

- Added new frames `FrameProcessorPauseFrame` and `FrameProcessorResumeFrame`
  which allow pausing and resuming frame processing for a given frame
  processor. These are control frames, so they are ordered. Pausing frame
  processor will keep old frames in the internal queues until resume takes
  place. Frames being pushed while a frame processor is paused will be pushed to
  the queues. When frame processing is resumed all queued frames will be
  processed in order. Also added `FrameProcessorPauseUrgentFrame` and
  `FrameProcessorResumeUrgentFrame` which are system frames and therefore they
  have high priority.

- Added a property called `has_function_calls_in_progress` in
  `LLMAssistantContextAggregator` that exposes whether a function call is in
  progress.

- Added `SambaNovaLLMService` which provides llm api integration with an
  OpenAI-compatible interface.

- Added `SambaNovaTTSService` which provides speech-to-text functionality using
  SambaNovas's (whisper) API.

- Add fundational examples for function calling and transcription
  `14s-function-calling-sambanova.py`, `13g-sambanova-transcription.py`

### Changed

- `HeartbeatFrame`s are now control frames. This will make it easier to detect
  pipeline freezes. Previously, heartbeat frames were system frames which meant
  they were not get queued with other frames, making it difficult to detect
  pipeline stalls.

- Updated `OpenAIRealtimeBetaLLMService` to accept `language` in the
  `InputAudioTranscription` class for all models.

- Updated the default model for `OpenAIRealtimeBetaLLMService` to
  `gpt-4o-realtime-preview-2025-06-03`.

- The `PipelineParams` arg `allow_interruptions` now defaults to `True`.

- `TavusTransport` and `TavusVideoService` now send audio to Tavus using WebRTC
  audio tracks instead of `app-messages` over WebSocket. This should improve the
  overall audio quality.

- Upgraded `daily-python` to 0.19.3.

### Fixed

- Fixed an issue that would cause heartbeat frames to be sent before processors
  were started.

- Fixed an event loop blocking issue when using `SentryMetrics`.

- Fixed an issue in `FastAPIWebsocketClient` to ensure proper disconnection
  when the websocket is already closed.

- Fixed an issue where the `UserStoppedSpeakingFrame` was not received if the
  transport was not receiving new audio frames.

- Fixed an edge case where if the user interrupted the bot but no new aggregation
  was received, the bot would not resume speaking.

- Fixed an issue with `TelnyxFrameSerializer` where it would throw an exception
  when the user hung up the call.

- Fixed an issue with `ElevenLabsTTSService` where the context was not being
  closed.

- Fixed function calling in `AWSNovaSonicLLMService`.

- Fixed an issue that would cause multiple `PipelineTask.on_idle_timeout`
  events to be triggered repeatedly.

- Fixed an issue that was causing user and bot speech to not be synchronized
  during recordings.

- Fixed an issue where voice settings weren't applied to ElevenLabsTTSService.

- Fixed an issue with `GroqTTSService` where it was not properly parsing the
  WAV file header.

- Fixed an issue with `GoogleSTTService` where it was constantly reconnecting
  before starting to receive audio from the user.

- Fixed an issue where `GoogleLLMService`'s TTFB value was incorrect.

### Deprecated

- `AudioBufferProcessor` parameter `user_continuos_stream` is deprecated.

### Other

- Rename `14e-function-calling-gemini.py` to `14e-function-calling-google.py`.

## [0.0.71] - 2025-06-10

### Added

- Adds a parameter called `additional_span_attributes` to PipelineTask that
  lets you add any additional attributes you'd like to the conversation span.

### Fixed

- Fixed an issue with `CartesiaSTTService` initialization.

## [0.0.70] - 2025-06-10

### Added

- Added `ExotelFrameSerializer` to handle telephony calls via Exotel.

- Added the option `informal` to `TranslationConfig` on Gladia config.
  Allowing to force informal language forms when available.

- Added `CartesiaSTTService` which is a websocket based implementation to
  transcribe audio. Added a foundational example in
  `13f-cartesia-transcription.py`

- Added an `websocket` example, showing how to use the new Pipecat client
  `WebsocketTransport` to connect with Pipecat `FastAPIWebsocketTransport` or
  `WebsocketServerTransport`.

- Added language support to `RimeHttpTTSService`. Extended languages to include
  German and French for both `RimeTTSService` and `RimeHttpTTSService`.

### Changed

- Upgraded `daily-python` to 0.19.2.

- Make `PipelineTask.add_observer()` synchronous. This allows callers to call it
  before doing the work of running the `PipelineTask` (i.e. without invoking
  `PipelineTask.set_event_loop()` first).

- Pipecat 0.0.69 forced `uvloop` event loop on Linux on macOS. Unfortunately,
  this is causing issue in some systems. So, `uvloop` is not enabled by default
  anymore. If you want to use `uvloop` you can just set the `asyncio` event
  policy before starting your agent with:

```python
asyncio.set_event_loop_policy(uvloop.EventLoopPolicy())
```

### Fixed

- Fixed an issue with various TTS services that would cause audio glitches at
  the start of every bot turn.

- Fixed an `ElevenLabsTTSService` issue where a context warning was printed
  when pushing a `TTSSpeakFrame`.

- Fixed an `AssemblyAISTTService` issue that could cause unexpected behavior
  when yielding empty `Frame()`s.

- Fixed an issue where `OutputAudioRawFrame.transport_destination` was being
  reset to `None` instead of retaining its intended value before sending the
  audio frame to `write_audio_frame`.

- Fixed a typo in Livekit transport that prevented initialization.

## [0.0.69] - 2025-06-02 "AI Engineer World's Fair release" ✨

### Added

- Added a new frame `FunctionCallsStartedFrame`. This frame is pushed both
  upstream and downstream from the LLM service to indicate that one or more
  function calls are going to be executed.

- Added LLM services `on_function_calls_started` event. This event will be
  triggered when the LLM service receives function calls from the model and is
  going to start executing them.

- Function calls can now be executed sequentially (in the order received in the
  completion) by passing `run_in_parallel=False` when creating your LLM
  service. By default, if the LLM completion returns 2 or more function calls
  they run concurrently. In both cases, concurrently and sequentially, a new LLM
  completion will run when the last function call finishes.

- Added OpenTelemetry tracing for `GeminiMultimodalLiveLLMService` and
  `OpenAIRealtimeBetaLLMService`.

- Added initial support for interruption strategies, which determine if the user
  should interrupt the bot while the bot is speaking. Interruption strategies
  can be based on factors such as audio volume or the number of words spoken by
  the user. These can be specified via the new `interruption_strategies` field
  in `PipelineParams`. A new `MinWordsInterruptionStrategy` strategy has been
  introduced which triggers an interruption if the user has spoken a minimum
  number of words. If no interruption strategies are specified, the normal
  interruption behavior applies. If multiple strategies are provided, the first
  one that evaluates to true will trigger the interruption.

- `BaseInputTransport` now handles `StopFrame`. When a `StopFrame` is received
  the transport will pause sending frames downstream until a new `StartFrame` is
  received. This allows the transport to be reused (keeping the same connection)
  in a different pipeline.

- Updated AssemblyAI STT service to support their latest streaming
  speech-to-text model with improved transcription latency and endpointing.

- You can now access STT service results through the new
  `TranscriptionFrame.result` and `InterimTranscriptionFrame.result` field. This
  is useful in case you use some specific settings for the STT and you want to
  access the STT results.

- The examples runner is now public from the `pipecat.examples` package. This
  allows everyone to build their own examples and run them easily.

- It is now possible to push `OutputDTMFFrame` or `OutputDTMFUrgentFrame` with
  `DailyTransport`. This will be sent properly if a Daily dial-out connection
  has been established.

- Added `OutputDTMFUrgentFrame` to send a DTMF keypress quickly. The previous
  `OutputDTMFFrame` queues the keypress with the rest of data frames.

- Added `DTMFAggregator`, which aggregates keypad presses into
  `TranscriptionFrame`s. Aggregation occurs after a timeout, termination key
  press, or user interruption. You can specify the prefix of the
  `TranscriptionFrame`.

- Added new functions `DailyTransport.start_transcription()` and
  `DailyTransport.stop_transcription()` to be able to start and stop Daily
  transcription dynamically (maybe with different settings).

### Changed

- Reverted the default model for `GeminiMultimodalLiveLLMService` back to
  `models/gemini-2.0-flash-live-001`.
  `gemini-2.5-flash-preview-native-audio-dialog` has inconsistent performance.
  You can opt in to using this model by setting the `model` arg.

- Function calls are now cancelled by default if there's an interruption. To
  disable this behavior you can set `cancel_on_interruption=False` when
  registering the function call. Since function calls are executed as tasks you
  can tell if a function call has been cancelled by catching the
  `asyncio.CancelledError` exception (and don't forget to raise it again!).

- Updated OpenTelemetry tracing attribute `metrics.ttfb_ms` to `metrics.ttfb`.
  The attribute reports TTFB in seconds.

### Deprecated

- `DailyTransport.send_dtmf()` is deprecated, push an `OutputDTMFFrame` or an
  `OutputDTMFUrgentFrame` instead.

### Fixed

- Fixed an issue with `ElevenLabsTTSService` where long responses would
  continue generating output even after an interruption.

- Fixed an issue with the `OpenAILLMContext` where non-Roman characters were
  being incorrectly encoded as Unicode escape sequences. This was a logging
  issue and did not impact the actual conversation.

- In `AWSBedrockLLMService`, worked around a possible bug in AWS Bedrock where
  a `toolConfig` is required if there has been previous tool use in the
  messages array. This workaround includes a no_op factory function call is
  used to satisfy the requirement.

- Fixed `WebsocketClientTransport` to use `FrameProcessorSetup.task_manager`
  instead of `StartFrame.task_manager`.

### Performance

- Use `uvloop` as the new event loop on Linux and macOS systems.

## [0.0.68] - 2025-05-28

### Added

- Added `GoogleHttpTTSService` which uses Google's HTTP TTS API.

- Added `TavusTransport`, a new transport implementation compatible with any
  Pipecat pipeline. When using the `TavusTransport`the Pipecat bot will
  connect in the same room as the Tavus Avatar and the user.

- Added `PlivoFrameSerializer` to support Plivo calls. A full running example
  has also been added to `examples/plivo-chatbot`.

- Added `UserBotLatencyLogObserver`. This is an observer that logs the latency
  between when the user stops speaking and when the bot starts speaking. This
  gives you an initial idea on how quickly the AI services respond.

- Added `SarvamTTSService`, which implements Sarvam AI's TTS API:
  https://docs.sarvam.ai/api-reference-docs/text-to-speech/convert.

- Added `PipelineTask.add_observer()` and `PipelineTask.remove_observer()` to
  allow mangaging observers at runtime. This is useful for cases where the task
  is passed around to other code components that might want to observe the
  pipeline dynamically.

- Added `user_id` field to `TranscriptionMessage`. This allows identifying the
  user in a multi-user scenario. Note that this requires that
  `TranscriptionFrame` has the `user_id` properly set.

- Added new `PipelineTask` event handlers `on_pipeline_started`,
  `on_pipeline_stopped`, `on_pipeline_ended` and `on_pipeline_cancelled`, which
  correspond to the `StartFrame`, `StopFrame`, `EndFrame` and `CancelFrame`
  respectively.

- Added additional languages to `LmntTTSService`. Languages include: `hi`,
  `id`, `it`, `ja`, `nl`, `pl`, `ru`, `sv`, `th`, `tr`, `uk`, `vi`.

- Added a `model` parameter to the `LmntTTSService` constructor, allowing
  switching between LMNT models.

- Added `MiniMaxHttpTTSService`, which implements MiniMax's T2A API for TTS.
  Learn more: https://www.minimax.io/platform_overview

- A new function `FrameProcessor.setup()` has been added to allow setting up
  frame processors before receiving a `StartFrame`. This is what's happening
  internally: `FrameProcessor.setup()` is called, `StartFrame` is pushed from
  the beginning of the pipeline, your regular pipeline operations, `EndFrame`
  or `CancelFrame` are pushed from the beginning of the pipeline and finally
  `FrameProcessor.cleanup()` is called.

- Added support for OpenTelemetry tracing in Pipecat. This initial
  implementation includes:

  - A `setup_tracing` method where you can specify your OpenTelemetry exporter
  - Service decorators for STT (`@traced_stt`), LLM (`@traced_llm`), and TTS
    (`@traced_tts`) which trace the execution and collect properties and
    metrics (TTFB, token usage, character counts, etc.)
  - Class decorators that provide execution tracking; these are generic and can
    be used for service tracking as needed
  - Spans that help track traces on a per conversations and turn basis:

  ```
  conversation-uuid
  ├── turn-1
  │   ├── stt_deepgramsttservice
  │   ├── llm_openaillmservice
  │   └── tts_cartesiattsservice
  ...
  └── turn-n
      └── ...
  ```

  By default, Pipecat has implemented service decorators to trace execution of
  STT, LLM, and TTS services. You can enable tracing by setting
  `enable_tracing` to `True` in the PipelineTask.

- Added `TurnTrackingObserver`, which tracks the start and end of a user/bot
  turn pair and emits events `on_turn_started` and `on_turn_stopped`
  corresponding to the start and end of a turn, respectively.

- Allow passing observers to `run_test()` while running unit tests.

### Changed

- Upgraded `daily-python` to 0.19.1.

- ⚠️ Updated `SmallWebRTCTransport` to align with how other transports handle
  `on_client_disconnected`. Now, when the connection is closed and no reconnection
  is attempted, `on_client_disconnected` is called instead of `on_client_close`. The
  `on_client_close` callback is no longer used, use `on_client_disconnected` instead.

- Check if `PipelineTask` has already been cancelled.

- Don't raise an exception if event handler is not registered.

- Upgraded `deepgram-sdk` to 4.1.0.

- Updated `GoogleTTSService` to use Google's streaming TTS API. The default
  voice also updated to `en-US-Chirp3-HD-Charon`.

- ⚠️ Refactored the `TavusVideoService`, so it acts like a proxy, sending audio
  to Tavus and receiving both audio and video. This will make
  `TavusVideoService` usable with any Pipecat pipeline and with any transport.
  This is a **breaking change**, check the
  `examples/foundational/21a-tavus-layer-small-webrtc.py` to see how to use it.

- `DailyTransport` now uses custom microphone audio tracks instead of virtual
  microphones. Now, multiple Daily transports can be used in the same process.

- `DailyTransport` now captures audio from individual participants instead of
  the whole room. This allows identifying audio frames per participant.

- Updated the default model for `AnthropicLLMService` to
  `claude-sonnet-4-20250514`.

- Updated the default model for `GeminiMultimodalLiveLLMService` to
  `models/gemini-2.5-flash-preview-native-audio-dialog`.

- `BaseTextFilter` methods `filter()`, `update_settings()`,
  `handle_interruption()` and `reset_interruption()` are now async.

- `BaseTextAggregator` methods `aggregate()`, `handle_interruption()` and
  `reset()` are now async.

- The API version for `CartesiaTTSService` and `CartesiaHttpTTSService` has
  been updated. Also, the `cartesia` dependency has been updated to 2.x.

- `CartesiaTTSService` and `CartesiaHttpTTSService` now support Cartesia's new
  `speed` parameter which accepts values of `slow`, `normal`, and `fast`.

- `GeminiMultimodalLiveLLMService` now uses the user transcription and usage
  metrics provided by Gemini Live.

- `GoogleLLMService` has been updated to use `google-genai` instead of the
  deprecated `google-generativeai`.

### Deprecated

- In `CartesiaTTSService` and `CartesiaHttpTTSService`, `emotion` has been
  deprecated by Cartesia. Pipecat is following suit and deprecating `emotion`
  as well.

### Removed

- Since `GeminiMultimodalLiveLLMService` now transcribes it's own audio, the
  `transcribe_user_audio` arg has been removed. Audio is now transcribed
  automatically.

- Removed `SileroVAD` frame processor, just use `SileroVADAnalyzer`
  instead. Also removed, `07a-interruptible-vad.py` example.

### Fixed

- Fixed a `DailyTransport` issue that was not allow capturing video frames if
  framerate was greater than zero.

- Fixed a `DeegramSTTService` connection issue when the user provided their own
  `LiveOptions`.

- Fixed a `DailyTransport` issue that would cause images needing resize to block
  the event loop.

- Fixed an issue with `ElevenLabsTTSService` where changing the model or voice
  while the service is running wasn't working.

- Fixed an issue that would cause multiple instances of the same class to behave
  incorrectly if any of the given constructor arguments defaulted to a mutable
  value (e.g. lists, dictionaries, objects).

- Fixed an issue with `CartesiaTTSService` where `TTSTextFrame` messages weren't
  being emitted when the model was set to `sonic`. This resulted in the
  assistant context not being updated with assistant messages.

### Performance

- `DailyTransport`: process audio, video and events in separate tasks.

- Don't create event handler tasks if no user event handlers have been
  registered.

### Other

- It is now possible to run all (or most) foundational example with multiple
  transports. By default, they run with P2P (Peer-To-Peer) WebRTC so you can try
  everything locally. You can also run them with Daily or even with a Twilio
  phone number.

- Added foundation examples `07y-interruptible-minimax.py` and
  `07z-interruptible-sarvam.py`to show how to use the `MiniMaxHttpTTSService`
  and `SarvamTTSService`, respectively.

- Added an `open-telemetry-tracing` example, showing how to setup tracing. The
  example also includes Jaeger as an open source OpenTelemetry client to review
  traces from the example runs.

- Added foundational example `29-turn-tracking-observer.py` to show how to use
  the `TurnTrackingObserver`.

## [0.0.67] - 2025-05-07

### Added

- Added `DebugLogObserver` for detailed frame logging with configurable
  filtering by frame type and endpoint. This observer automatically extracts
  and formats all frame data fields for debug logging.

- `UserImageRequestFrame.video_source` field has been added to request an image
  from the desired video source.

- Added support for the AWS Nova Sonic speech-to-speech model with the new
  `AWSNovaSonicLLMService`.
  See https://docs.aws.amazon.com/nova/latest/userguide/speech.html.
  Note that it requires Python >= 3.12 and `pip install pipecat-ai[aws-nova-sonic]`.

- Added new AWS services `AWSBedrockLLMService` and `AWSTranscribeSTTService`.

- Added `on_active_speaker_changed` event handler to the `DailyTransport` class.

- Added `enable_ssml_parsing` and `enable_logging` to `InputParams` in
  `ElevenLabsTTSService`.

- Added support to `RimeHttpTTSService` for the `arcana` model.

### Changed

- Updated `ElevenLabsTTSService` to use the beta websocket API
  (multi-stream-input). This new API supports context_ids and cancelling those
  contexts, which greatly improves interruption handling.

- Observers `on_push_frame()` now take a single argument `FramePushed` instead
  of multiple arguments.

- Updated the default voice for `DeepgramTTSService` to `aura-2-helena-en`.

### Deprecated

- `PollyTTSService` is now deprecated, use `AWSPollyTTSService` instead.

- Observer `on_push_frame(src, dst, frame, direction, timestamp)` is now
  deprecated, use `on_push_frame(data: FramePushed)` instead.

### Fixed

- Fixed a `DailyTransport` issue that was causing issues when multiple audio or
  video sources where being captured.

- Fixed a `UltravoxSTTService` issue that would cause the service to generate
  all tokens as one word.

- Fixed a `PipelineTask` issue that would cause tasks to not be cancelled if
  task was cancelled from outside of Pipecat.

- Fixed a `TaskManager` that was causing dangling tasks to be reported.

- Fixed an issue that could cause data to be sent to the transports when they
  were still not ready.

- Remove custom audio tracks from `DailyTransport` before leaving.

### Removed

- Removed `CanonicalMetricsService` as it's no longer maintained.

## [0.0.66] - 2025-05-02

### Added

- Added two new input parameters to `RimeTTSService`: `pause_between_brackets`
  and `phonemize_between_brackets`.

- Added support for cross-platform local smart turn detection. You can use
  `LocalSmartTurnAnalyzer` for on-device inference using Torch.

- `BaseOutputTransport` now allows multiple destinations if the transport
  implementation supports it (e.g. Daily's custom tracks). With multiple
  destinations it is possible to send different audio or video tracks with a
  single transport simultaneously. To do that, you need to set the new
  `Frame.transport_destination` field with your desired transport destination
  (e.g. custom track name), tell the transport you want a new destination with
  `TransportParams.audio_out_destinations` or
  `TransportParams.video_out_destinations` and the transport should take care of
  the rest.

- Similar to the new `Frame.transport_destination`, there's a new
  `Frame.transport_source` field which is set by the `BaseInputTransport` if the
  incoming data comes from a non-default source (e.g. custom tracks).

- `TTSService` has a new `transport_destination` constructor parameter. This
  parameter will be used to update the `Frame.transport_destination` field for
  each generated `TTSAudioRawFrame`. This allows sending multiple bots' audio to
  multiple destinations in the same pipeline.

- Added `DailyTransportParams.camera_out_enabled` and
  `DailyTransportParams.microphone_out_enabled` which allows you to
  enable/disable the main output camera or microphone tracks. This is useful if
  you only want to use custom tracks and not send the main tracks. Note that you
  still need `audio_out_enabled=True` or `video_out_enabled`.

- Added `DailyTransport.capture_participant_audio()` which allows you to capture
  an audio source (e.g. "microphone", "screenAudio" or a custom track name) from
  a remote participant.

- Added `DailyTransport.update_publishing()` which allows you to update the call
  video and audio publishing settings (e.g. audio and video quality).

- Added `RTVIObserverParams` which allows you to configure what RTVI messages
  are sent to the clients.

- Added a `context_window_compression` InputParam to
  `GeminiMultimodalLiveLLMService` which allows you to enable a sliding context
  window for the session as well as set the token limit of the sliding window.

- Updated `SmallWebRTCConnection` to support `ice_servers` with credentials.

- Added `VADUserStartedSpeakingFrame` and `VADUserStoppedSpeakingFrame`,
  indicating when the VAD detected the user to start and stop speaking. These
  events are helpful when using smart turn detection, as the user's stop time
  can differ from when their turn ends (signified by UserStoppedSpeakingFrame).

- Added `TranslationFrame`, a new frame type that contains a translated
  transcription.

- Added `TransportParams.audio_in_passthrough`. If set (the default), incoming
  audio will be pushed downstream.

- Added `MCPClient`; a way to connect to MCP servers and use the MCP servers'
  tools.

- Added `Mem0 OSS`, along with Mem0 cloud support now the OSS version is also
  available.

### Changed

- `TransportParams.audio_mixer` now supports a string and also a dictionary to
  provide a mixer per destination. For example:

```python
  audio_out_mixer={
      "track-1": SoundfileMixer(...),
      "track-2": SoundfileMixer(...),
      "track-N": SoundfileMixer(...),
  },
```

- The `STTMuteFilter` now mutes `InterimTranscriptionFrame` and
  `TranscriptionFrame` which allows the `STTMuteFilter` to be used in
  conjunction with transports that generate transcripts, e.g. `DailyTransport`.

- Function calls now receive a single parameter `FunctionCallParams` instead of
  `(function_name, tool_call_id, args, llm, context, result_callback)` which is
  now deprecated.

- Changed the user aggregator timeout for late transcriptions from 1.0s to 0.5s
  (`LLMUserAggregatorParams.aggregation_timeout`). Sometimes, the STT services
  might give us more than one transcription which could come after the user
  stopped speaking. We still want to include these additional transcriptions
  with the first one because it's part of the user turn. This is what this
  timeout is helpful with.

- Short utterances not detected by VAD while the bot is speaking are now
  ignored. This reduces the amount of bot interruptions significantly providing
  a more natural conversation experience.

- Updated `GladiaSTTService` to output a `TranslationFrame` when specifying a
  `translation` and `translation_config`.

- STT services now passthrough audio frames by default. This allows you to add
  audio recording without worrying about what's wrong in your pipeline when it
  doesn't work the first time.

- Input transports now always push audio downstream unless disabled with
  `TransportParams.audio_in_passthrough`. After many Pipecat releases, we
  realized this is the common use case. There are use cases where the input
  transport already provides STT and you also don't want recordings, in which
  case there's no need to push audio to the rest of the pipeline, but this is
  not a very common case.

- Added `RivaSegmentedSTTService`, which allows Riva offline/batch models, such
  as to be "canary-1b-asr" used in Pipecat.

### Deprecated

- Function calls with parameters
  `(function_name, tool_call_id, args, llm, context, result_callback)` are
  deprectated, use a single `FunctionCallParams` parameter instead.

- `TransportParams.camera_*` parameters are now deprecated, use
  `TransportParams.video_*` instead.

- `TransportParams.vad_enabled` parameter is now deprecated, use
  `TransportParams.audio_in_enabled` and `TransportParams.vad_analyzer` instead.

- `TransportParams.vad_audio_passthrough` parameter is now deprecated, use
  `TransportParams.audio_in_passthrough` instead.

- `ParakeetSTTService` is now deprecated, use `RivaSTTService` instead, which uses
  the model "parakeet-ctc-1.1b-asr" by default.

- `FastPitchTTSService` is now deprecated, use `RivaTTSService` instead, which uses
  the model "magpie-tts-multilingual" by default.

### Fixed

- Fixed an issue with `SimliVideoService` where the bot was continuously outputting
  audio, which prevents the `BotStoppedSpeakingFrame` from being emitted.

- Fixed an issue where `OpenAIRealtimeBetaLLMService` would add two assistant
  messages to the context.

- Fixed an issue with `GeminiMultimodalLiveLLMService` where the context
  contained tokens instead of words.

- Fixed an issue with HTTP Smart Turn handling, where the service returns a 500
  error. Previously, this would cause an unhandled exception. Now, a 500 error
  is treated as an incomplete response.

- Fixed a TTS services issue that could cause assistant output not to be
  aggregated to the context when also using `TTSSpeakFrame`s.

- Fixed an issue where the `SmartTurnMetricsData` was reporting 0ms for
  inference and processing time when using the `FalSmartTurnAnalyzer`.

### Other

- Added `examples/daily-custom-tracks` to show how to send and receive Daily
  custom tracks.

- Added `examples/daily-multi-translation` to showcase how to send multiple
  simulataneous translations with the same transport.

- Added 04 foundational examples for client/server transports. Also, renamed
  `29-livekit-audio-chat.py` to `04b-transports-livekit.py`.

- Added foundational example `13c-gladia-translation.py` showing how to use
  `TranscriptionFrame` and `TranslationFrame`.

## [0.0.65] - 2025-04-23 "Sant Jordi's release" 🌹📕

https://en.wikipedia.org/wiki/Saint_George%27s_Day_in_Catalonia

### Added

- Added automatic hangup logic to the Telnyx serializer. This feature hangs up
  the Telnyx call when an `EndFrame` or `CancelFrame` is received. It is
  enabled by default and is configurable via the `auto_hang_up` `InputParam`.

- Added a keepalive task to `GladiaSTTService` to prevent the websocket from
  disconnecting after 30 seconds of no audio input.

### Changed

- The `InputParams` for `ElevenLabsTTSService` and `ElevenLabsHttpTTSService`
  no longer require that `stability` and `similarity_boost` be set. You can
  individually set each param.

- In `TwilioFrameSerializer`, `call_sid` is Optional so as to avoid a breaking
  changed. `call_sid` is required to automatically hang up.

### Fixed

- Fixed an issue where `TwilioFrameSerializer` would send two hang up commands:
  one for the `EndFrame` and one for the `CancelFrame`.

## [0.0.64] - 2025-04-22

### Added

- Added automatic hangup logic to the Twilio serializer. This feature hangs up
  the Twilio call when an `EndFrame` or `CancelFrame` is received. It is
  enabled by default and is configurable via the `auto_hang_up` `InputParam`.

- Added `SmartTurnMetricsData`, which contains end-of-turn prediction metrics,
  to the `MetricsFrame`. Using `MetricsFrame`, you can now retrieve prediction
  confidence scores and processing time metrics from the smart turn analyzers.

- Added support for Application Default Credentials in Google services,
  `GoogleSTTService`, `GoogleTTSService`, and `GoogleVertexLLMService`.

- Added support for Smart Turn Detection via the `turn_analyzer` transport
  parameter. You can now choose between `HttpSmartTurnAnalyzer()` or
  `FalSmartTurnAnalyzer()` for remote inference or
  `LocalCoreMLSmartTurnAnalyzer()` for on-device inference using Core ML.

- `DeepgramTTSService` accepts `base_url` argument again, allowing you to
  connect to an on-prem service.

- Added `LLMUserAggregatorParams` and `LLMAssistantAggregatorParams` which allow
  you to control aggregator settings. You can now pass these arguments when
  creating aggregator pairs with `create_context_aggregator()`.

- Added `previous_text` context support to ElevenLabsHttpTTSService, improving
  speech consistency across sentences within an LLM response.

- Added word/timestamp pairs to `ElevenLabsHttpTTSService`.

- It is now possible to disable `SoundfileMixer` when created. You can then use
  `MixerEnableFrame` to dynamically enable it when necessary.

- Added `on_client_connected` and `on_client_disconnected` event handlers to
  the `DailyTransport` class. These handlers map to the same underlying Daily
  events as `on_participant_joined` and `on_participant_left`, respectively.
  This makes it easier to write a single bot pipeline that can also use other
  transports like `SmallWebRTCTransport` and `FastAPIWebsocketTransport`.

### Changed

- `GrokLLMService` now uses `grok-3-beta` as its default model.

- Daily's REST helpers now include an `eject_at_token_exp` param, which ejects
  the user when their token expires. This new parameter defaults to False.
  Also, the default value for `enable_prejoin_ui` changed to False and
  `eject_at_room_exp` changed to False.

- `OpenAILLMService` and `OpenPipeLLMService` now use `gpt-4.1` as their
  default model.

- `SoundfileMixer` constructor arguments need to be keywords.

### Deprecated

- `DeepgramSTTService` parameter `url` is now deprecated, use `base_url`
  instead.

### Removed

- Parameters `user_kwargs` and `assistant_kwargs` when creating a context
  aggregator pair using `create_context_aggregator()` have been removed. Use
  `user_params` and `assistant_params` instead.

### Fixed

- Fixed an issue that would cause TTS websocket-based services to not cleanup
  resources properly when disconnecting.

- Fixed a `TavusVideoService` issue that was causing audio choppiness.

- Fixed an issue in `SmallWebRTCTransport` where an error was thrown if the
  client did not create a video transceiver.

- Fixed an issue where LLM input parameters were not working and applied
  correctly in `GoogleVertexLLMService`, causing unexpected behavior during
  inference.

### Other

- Updated the `twilio-chatbot` example to use the auto-hangup feature.

## [0.0.63] - 2025-04-11

### Added

- Added media resolution control to `GeminiMultimodalLiveLLMService` with
  `GeminiMediaResolution` enum, allowing configuration of token usage for
  image processing (LOW: 64 tokens, MEDIUM: 256 tokens, HIGH: zoomed reframing
  with 256 tokens).

- Added Gemini's Voice Activity Detection (VAD) configuration to
  `GeminiMultimodalLiveLLMService` with `GeminiVADParams`, allowing fine
  control over speech detection sensitivity and timing, including:

  - Start sensitivity (how quickly speech is detected)
  - End sensitivity (how quickly turns end after pauses)
  - Prefix padding (milliseconds of audio to keep before speech is detected)
  - Silence duration (milliseconds of silence required to end a turn)

- Added comprehensive language support to `GeminiMultimodalLiveLLMService`,
  supporting over 30 languages via the `language` parameter, with proper
  mapping between Pipecat's `Language` enum and Gemini's language codes.

- Added support in `SmallWebRTCTransport` to detect when remote tracks are
  muted.

- Added support for image capture from a video stream to the
  `SmallWebRTCTransport`.

- Added a new iOS client option to the `SmallWebRTCTransport`
  **video-transform** example.

- Added new processors `ProducerProcessor` and `ConsumerProcessor`. The
  producer processor processes frames from the pipeline and decides whether the
  consumers should consume it or not. If so, the same frame that is received by
  the producer is sent to the consumer. There can be multiple consumers per
  producer. These processors can be useful to push frames from one part of a
  pipeline to a different one (e.g. when using `ParallelPipeline`).

- Improvements for the `SmallWebRTCTransport`:
  - Wait until the pipeline is ready before triggering the `connected` event.
  - Queue messages if the data channel is not ready.
  - Update the aiortc dependency to fix an issue where the 'video/rtx' MIME
    type was incorrectly handled as a codec retransmission.
  - Avoid initial video delays.

### Changed

- In `GeminiMultimodalLiveLLMService`, removed the `transcribe_model_audio`
  parameter in favor of Gemini Live's native output transcription support. Now
  text transcriptions are produced directly by the model. No configuration is
  required.

- Updated `GeminiMultimodalLiveLLMService`’s default `model` to
  `models/gemini-2.0-flash-live-001` and `base_url` to the `v1beta` websocket
  URL.

### Fixed

- Updated `daily-python` to 0.17.0 to fix an issue that was preventing to run on
  older platforms.

- Fixed an issue where `CartesiaTTSService`'s spell feature would result in
  the spelled word in the context appearing as "F,O,O,B,A,R" instead of
  "FOOBAR".

- Fixed an issue in the Azure TTS services where the language was being set
  incorrectly.

- Fixed `SmallWebRTCTransport` to support dynamic values for
  `TransportParams.audio_out_10ms_chunks`. Previously, it only worked with 20ms
  chunks.

- Fixed an issue with `GeminiMultimodalLiveLLMService` where the assistant
  context messages had no space between words.

- Fixed an issue where `LLMAssistantContextAggregator` would prevent a
  `BotStoppedSpeakingFrame` from moving through the pipeline.

## [0.0.62] - 2025-04-01 "An April Fools' release"

### Added

- Added `TransportParams.audio_out_10ms_chunks` parameter to allow controlling
  the amount of audio being sent by the output transport. It defaults to 4, so
  40ms audio chunks are sent.

- Added `QwenLLMService` for Qwen integration with an OpenAI-compatible
  interface. Added foundational example `14q-function-calling-qwen.py`.

- Added `Mem0MemoryService`. Mem0 is a self-improving memory layer for LLM
  applications. Learn more at: https://mem0.ai/.

- Added `WhisperSTTServiceMLX` for Whisper transcription on Apple Silicon.
  See example in `examples/foundational/13e-whisper-mlx.py`. Latency of
  completed transcription using Whisper large-v3-turbo on an M4 macbook is
  ~500ms.

- Added `SmallWebRTCTransport`, a new P2P WebRTC transport.

  - Created two examples in `p2p-webrtc`:
    - **video-transform**: Demonstrates sending and receiving audio/video with
      `SmallWebRTCTransport` using `TypeScript`. Includes video frame
      processing with OpenCV.
    - **voice-agent**: A minimal example of creating a voice agent with
      `SmallWebRTCTransport`.

- `GladiaSTTService` now have comprehensive support for the latest API config
  options, including model, language detection, preprocessing, custom
  vocabulary, custom spelling, translation, and message filtering options.

- Added `SmallWebRTCTransport`, a new P2P WebRTC transport.

  - Created two examples in `p2p-webrtc`:
    - **video-transform**: Demonstrates sending and receiving audio/video with
      `SmallWebRTCTransport` using `TypeScript`. Includes video frame
      processing with OpenCV.
    - **voice-agent**: A minimal example of creating a voice agent with
      `SmallWebRTCTransport`.

- Added support to `ProtobufFrameSerializer` to send the messages from
  `TransportMessageFrame` and `TransportMessageUrgentFrame`.

- Added support for a new TTS service, `PiperTTSService`.
  (see https://github.com/rhasspy/piper/)

- It is now possible to tell whether `UserStartedSpeakingFrame` or
  `UserStoppedSpeakingFrame` have been generated because of emulation frames.

### Changed

- `FunctionCallResultFrame`a are now system frames. This is to prevent function
  call results to be discarded during interruptions.

- Pipecat services have been reorganized into packages. Each package can have
  one or more of the following modules (in the future new module names might be
  needed) depending on the services implemented:

  - image: for image generation services
  - llm: for LLM services
  - memory: for memory services
  - stt: for Speech-To-Text services
  - tts: for Text-To-Speech services
  - video: for video generation services
  - vision: for video recognition services

- Base classes for AI services have been reorganized into modules. They can now
  be found in
  `pipecat.services.[ai_service,image_service,llm_service,stt_service,vision_service]`.

- `GladiaSTTService` now uses the `solaria-1` model by default. Other params
  use Gladia's default values. Added support for more language codes.

### Deprecated

- All Pipecat services imports have been deprecated and a warning will be shown
  when using the old import. The new import should be
  `pipecat.services.[service].[image,llm,memory,stt,tts,video,vision]`. For
  example, `from pipecat.services.openai.llm import OpenAILLMService`.

- Import for AI services base classes from `pipecat.services.ai_services` is now
  deprecated, use one of
  `pipecat.services.[ai_service,image_service,llm_service,stt_service,vision_service]`.

- Deprecated the `language` parameter in `GladiaSTTService.InputParams` in
  favor of `language_config`, which better aligns with Gladia's API.

- Deprecated using `GladiaSTTService.InputParams` directly. Use the new
  `GladiaInputParams` class instead.

### Fixed

- Fixed a `FastAPIWebsocketTransport` and `WebsocketClientTransport` issue that
  would cause the transport to be closed prematurely, preventing the internally
  queued audio to be sent. The same issue could also cause an infinite loop
  while using an output mixer and when sending an `EndFrame`, preventing the bot
  to finish.

- Fixed an issue that could cause the `TranscriptionUpdateFrame` being pushed
  because of an interruption to be discarded.

- Fixed an issue that would cause `SegmentedSTTService` based services
  (e.g. `OpenAISTTService`) to try to transcribe non-spoken audio, causing
  invalid transcriptions.

- Fixed an issue where `GoogleTTSService` was emitting two `TTSStoppedFrames`.

### Performance

- Output transports now send 40ms audio chunks instead of 20ms. This should
  improve performance.

- `BotSpeakingFrame`s are now sent every 200ms. If the output transport audio chunks
  are higher than 200ms then they will be sent at every audio chunk.

### Other

- Added foundational example `37-mem0.py` demonstrating how to use the
  `Mem0MemoryService`.

- Added foundational example `13e-whisper-mlx.py` demonstrating how to use the
  `WhisperSTTServiceMLX`.

## [0.0.61] - 2025-03-26

### Added

- Added a new frame, `LLMSetToolChoiceFrame`, which provides a mechanism
  for modifying the `tool_choice` in the context.

- Added `GroqTTSService` which provides text-to-speech functionality using
  Groq's API.

- Added support in `DailyTransport` for updating remote participants'
  `canReceive` permission via the `update_remote_participants()` method, by
  bumping the daily-python dependency to >= 0.16.0.

- ElevenLabs TTS services now support a sample rate of 8000.

- Added support for `instructions` in `OpenAITTSService`.

- Added support for `base_url` in `OpenAIImageGenService` and
  `OpenAITTSService`.

### Fixed

- Fixed an issue in `RTVIObserver` that prevented handling of Google LLM
  context messages. The observer now processes both OpenAI-style and
  Google-style contexts.

- Fixed an issue in Daily involving switching virtual devices, by bumping the
  daily-python dependency to >= 0.16.1.

- Fixed a `GoogleAssistantContextAggregator` issue where function calls
  placeholders where not being updated when then function call result was
  different from a string.

- Fixed an issue that would cause `LLMAssistantContextAggregator` to block
  processing more frames while processing a function call result.

- Fixed an issue where the `RTVIObserver` would report two bot started and
  stopped speaking events for each bot turn.

- Fixed an issue in `UltravoxSTTService` that caused improper audio processing
  and incorrect LLM frame output.

### Other

- Added `examples/foundational/07x-interruptible-local.py` to show how a local
  transport can be used.

## [0.0.60] - 2025-03-20

### Added

- Added `default_headers` parameter to `BaseOpenAILLMService` constructor.

### Changed

- Rollback to `deepgram-sdk` 3.8.0 since 3.10.1 was causing connections issues.

- Changed the default `InputAudioTranscription` model to `gpt-4o-transcribe`
  for `OpenAIRealtimeBetaLLMService`.

### Other

- Update the `19-openai-realtime-beta.py` and `19a-azure-realtime-beta.py`
  examples to use the FunctionSchema format.

## [0.0.59] - 2025-03-20

### Added

- When registering a function call it is now possible to indicate if you want
  the function call to be cancelled if there's a user interruption via
  `cancel_on_interruption` (defaults to False). This is now possible because
  function calls are executed concurrently.

- Added support for detecting idle pipelines. By default, if no activity has
  been detected during 5 minutes, the `PipelineTask` will be automatically
  cancelled. It is possible to override this behavior by passing
  `cancel_on_idle_timeout=False`. It is also possible to change the default
  timeout with `idle_timeout_secs` or the frames that prevent the pipeline from
  being idle with `idle_timeout_frames`. Finally, an `on_idle_timeout` event
  handler will be triggered if the idle timeout is reached (whether the pipeline
  task is cancelled or not).

- Added `FalSTTService`, which provides STT for Fal's Wizper API.

- Added a `reconnect_on_error` parameter to websocket-based TTS services as well
  as a `on_connection_error` event handler. The `reconnect_on_error` indicates
  whether the TTS service should reconnect on error. The `on_connection_error`
  will always get called if there's any error no matter the value of
  `reconnect_on_error`. This allows, for example, to fallback to a different TTS
  provider if something goes wrong with the current one.

- Added new `SkipTagsAggregator` that extends `BaseTextAggregator` to aggregate
  text and skips end of sentence matching if aggregated text is between
  start/end tags.

- Added new `PatternPairAggregator` that extends `BaseTextAggregator` to
  identify content between matching pattern pairs in streamed text. This allows
  for detection and processing of structured content like XML-style tags that
  may span across multiple text chunks or sentence boundaries.

- Added new `BaseTextAggregator`. Text aggregators are used by the TTS service
  to aggregate LLM tokens and decide when the aggregated text should be pushed
  to the TTS service. They also allow for the text to be manipulated while it's
  being aggregated. A text aggregator can be passed via `text_aggregator` to the
  TTS service.

- Added new `sample_rate` constructor parameter to `TavusVideoService` to allow
  changing the output sample rate.

- Added new `NeuphonicTTSService`.
  (see https://neuphonic.com)

- Added new `UltravoxSTTService`.
  (see https://github.com/fixie-ai/ultravox)

- Added `on_frame_reached_upstream` and `on_frame_reached_downstream` event
  handlers to `PipelineTask`. Those events will be called when a frame reaches
  the beginning or end of the pipeline respectively. Note that by default, the
  event handlers will not be called unless a filter is set with
  `PipelineTask.set_reached_upstream_filter()` or
  `PipelineTask.set_reached_downstream_filter()`.

- Added support for Chirp voices in `GoogleTTSService`.

- Added a `flush_audio()` method to `FishTTSService` and `LmntTTSService`.

- Added a `set_language` convenience method for `GoogleSTTService`, allowing
  you to set a single language. This is in addition to the `set_languages`
  method which allows you to set a list of languages.

- Added `on_user_turn_audio_data` and `on_bot_turn_audio_data` to
  `AudioBufferProcessor`. This gives the ability to grab the audio of only that
  turn for both the user and the bot.

- Added new base class `BaseObject` which is now the base class of
  `FrameProcessor`, `PipelineRunner`, `PipelineTask` and `BaseTransport`. The
  new `BaseObject` adds supports for event handlers.

- Added support for a unified format for specifying function calling across all
  LLM services.

```python
  weather_function = FunctionSchema(
      name="get_current_weather",
      description="Get the current weather",
      properties={
          "location": {
              "type": "string",
              "description": "The city and state, e.g. San Francisco, CA",
          },
          "format": {
              "type": "string",
              "enum": ["celsius", "fahrenheit"],
              "description": "The temperature unit to use. Infer this from the user's location.",
          },
      },
      required=["location"],
  )
  tools = ToolsSchema(standard_tools=[weather_function])
```

- Added `speech_threshold` parameter to `GladiaSTTService`.

- Allow passing user (`user_kwargs`) and assistant (`assistant_kwargs`) context
  aggregator parameters when using `create_context_aggregator()`. The values are
  passed as a mapping that will then be converted to arguments.

- Added `speed` as an `InputParam` for both `ElevenLabsTTSService` and
  `ElevenLabsHttpTTSService`.

- Added new `LLMFullResponseAggregator` to aggregate full LLM completions. At
  every completion the `on_completion` event handler is triggered.

- Added a new frame, `RTVIServerMessageFrame`, and RTVI message
  `RTVIServerMessage` which provides a generic mechanism for sending custom
  messages from server to client. The `RTVIServerMessageFrame` is processed by
  the `RTVIObserver` and will be delivered to the client's `onServerMessage`
  callback or `ServerMessage` event.

- Added `GoogleLLMOpenAIBetaService` for Google LLM integration with an
  OpenAI-compatible interface. Added foundational example
  `14o-function-calling-gemini-openai-format.py`.

- Added `AzureRealtimeBetaLLMService` to support Azure's OpeanAI Realtime API. Added
  foundational example `19a-azure-realtime-beta.py`.

- Introduced `GoogleVertexLLMService`, a new class for integrating with Vertex AI
  Gemini models. Added foundational example
  `14p-function-calling-gemini-vertex-ai.py`.

- Added support in `OpenAIRealtimeBetaLLMService` for a slate of new features:

  - The `'gpt-4o-transcribe'` input audio transcription model, along
    with new `language` and `prompt` options specific to that model.
  - The `input_audio_noise_reduction` session property.

    ```python
    session_properties = SessionProperties(
      # ...
      input_audio_noise_reduction=InputAudioNoiseReduction(
        type="near_field" # also supported: "far_field"
      )
      # ...
    )
    ```

  - The `'semantic_vad'` `turn_detection` session property value, a more
    sophisticated model for detecting when the user has stopped speaking.
  - `on_conversation_item_created` and `on_conversation_item_updated`
    events to `OpenAIRealtimeBetaLLMService`.

    ```python
    @llm.event_handler("on_conversation_item_created")
    async def on_conversation_item_created(llm, item_id, item):
      # ...

    @llm.event_handler("on_conversation_item_updated")
    async def on_conversation_item_updated(llm, item_id, item):
      # `item` may not always be available here
      # ...
    ```

  - The `retrieve_conversation_item(item_id)` method for introspecting a
    conversation item on the server.

    ```python
    item = await llm.retrieve_conversation_item(item_id)
    ```

### Changed

- Updated `OpenAISTTService` to use `gpt-4o-transcribe` as the default
  transcription model.

- Updated `OpenAITTSService` to use `gpt-4o-mini-tts` as the default TTS model.

- Function calls are now executed in tasks. This means that the pipeline will
  not be blocked while the function call is being executed.

- ⚠️ `PipelineTask` will now be automatically cancelled if no bot activity is
  happening in the pipeline. There are a few settings to configure this
  behavior, see `PipelineTask` documentation for more details.

- All event handlers are now executed in separate tasks in order to prevent
  blocking the pipeline. It is possible that event handlers take some time to
  execute in which case the pipeline would be blocked waiting for the event
  handler to complete.

- Updated `TranscriptProcessor` to support text output from
  `OpenAIRealtimeBetaLLMService`.

- `OpenAIRealtimeBetaLLMService` and `GeminiMultimodalLiveLLMService` now push
  a `TTSTextFrame`.

- Updated the default mode for `CartesiaTTSService` and
  `CartesiaHttpTTSService` to `sonic-2`.

### Deprecated

- Passing a `start_callback` to `LLMService.register_function()` is now
  deprecated, simply move the code from the start callback to the function call.

- `TTSService` parameter `text_filter` is now deprecated, use `text_filters`
  instead which is now a list. This allows passing multiple filters that will be
  executed in order.

### Removed

- Removed deprecated `audio.resample_audio()`, use `create_default_resampler()`
  instead.

- Removed deprecated`stt_service` parameter from `STTMuteFilter`.

- Removed deprecated RTVI processors, use an `RTVIObserver` instead.

- Removed deprecated `AWSTTSService`, use `PollyTTSService` instead.

- Removed deprecated field `tier` from `DailyTranscriptionSettings`, use `model`
  instead.

- Removed deprecated `pipecat.vad` package, use `pipecat.audio.vad` instead.

### Fixed

- Fixed an assistant aggregator issue that could cause assistant text to be
  split into multiple chunks during function calls.

- Fixed an assistant aggregator issue that was causing assistant text to not be
  added to the context during function calls. This could lead to duplications.

- Fixed a `SegmentedSTTService` issue that was causing audio to be sent
  prematurely to the STT service. Instead of analyzing the volume in this
  service we rely on VAD events which use both VAD and volume.

- Fixed a `GeminiMultimodalLiveLLMService` issue that was causing messages to be
  duplicated in the context when pushing `LLMMessagesAppendFrame` frames.

- Fixed an issue with `SegmentedSTTService` based services
  (e.g. `GroqSTTService`) that was not allow audio to pass-through downstream.

- Fixed a `CartesiaTTSService` and `RimeTTSService` issue that would consider
  text between spelling out tags end of sentence.

- Fixed a `match_endofsentence` issue that would result in floating point
  numbers to be considered an end of sentence.

- Fixed a `match_endofsentence` issue that would result in emails to be
  considered an end of sentence.

- Fixed an issue where the RTVI message `disconnect-bot` was pushing an
  `EndFrame`, resulting in the pipeline not shutting down. It now pushes an
  `EndTaskFrame` upstream to shutdown the pipeline.

- Fixed an issue with the `GoogleSTTService` where stream timeouts during
  periods of inactivity were causing connection failures. The service now
  properly detects timeout errors and handles reconnection gracefully,
  ensuring continuous operation even after periods of silence or when using an
  `STTMuteFilter`.

- Fixed an issue in `RimeTTSService` where the last line of text sent didn't
  result in an audio output being generated.

- Fixed `OpenAIRealtimeBetaLLMService` by adding proper handling for:
  - The `conversation.item.input_audio_transcription.delta` server message,
    which was added server-side at some point and not handled client-side.
  - Errors reported by the `response.done` server message.

### Other

- Add foundational example `07w-interruptible-fal.py`, showing `FalSTTService`.

- Added a new Ultravox example
  `examples/foundational/07u-interruptible-ultravox.py`.

- Added new Neuphonic examples
  `examples/foundational/07v-interruptible-neuphonic.py` and
  `examples/foundational/07v-interruptible-neuphonic-http.py`.

- Added a new example `examples/foundational/36-user-email-gathering.py` to show
  how to gather user emails. The example uses's Cartesia's `<spell></spell>`
  tags and Rime `spell()` function to spell out the emails for confirmation.

- Update the `34-audio-recording.py` example to include an STT processor.

- Added foundational example `35-voice-switching.py` showing how to use the new
  `PatternPairAggregator`. This example shows how to encode information for the
  LLM to instruct TTS voice changes, but this can be used to encode any
  information into the LLM response, which you want to parse and use in other
  parts of your application.

- Added a Pipecat Cloud deployment example to the `examples` directory.

- Removed foundational examples 28b and 28c as the TranscriptProcessor no
  longer has an LLM depedency. Renamed foundational example 28a to
  `28-transcript-processor.py`.

## [0.0.58] - 2025-02-26

### Added

- Added track-specific audio event `on_track_audio_data` to
  `AudioBufferProcessor` for accessing separate input and output audio tracks.

- Pipecat version will now be logged on every application startup. This will
  help us identify what version we are running in case of any issues.

- Added a new `StopFrame` which can be used to stop a pipeline task while
  keeping the frame processors running. The frame processors could then be used
  in a different pipeline. The difference between a `StopFrame` and a
  `StopTaskFrame` is that, as with `EndFrame` and `EndTaskFrame`, the
  `StopFrame` is pushed from the task and the `StopTaskFrame` is pushed upstream
  inside the pipeline by any processor.

- Added a new `PipelineTask` parameter `observers` that replaces the previous
  `PipelineParams.observers`.

- Added a new `PipelineTask` parameter `check_dangling_tasks` to enable or
  disable checking for frame processors' dangling tasks when the Pipeline
  finishes running.

- Added new `on_completion_timeout` event for LLM services (all OpenAI-based
  services, Anthropic and Google). Note that this event will only get triggered
  if LLM timeouts are setup and if the timeout was reached. It can be useful to
  retrigger another completion and see if the timeout was just a blip.

- Added new log observers `LLMLogObserver` and `TranscriptionLogObserver` that
  can be useful for debugging your pipelines.

- Added `room_url` property to `DailyTransport`.

- Added `addons` argument to `DeepgramSTTService`.

- Added `exponential_backoff_time()` to `utils.network` module.

### Changed

- ⚠️ `PipelineTask` now requires keyword arguments (except for the first one for
  the pipeline).

- Updated `PlayHTHttpTTSService` to take a `voice_engine` and `protocol` input
  in the constructor. The previous method of providing a `voice_engine` input
  that contains the engine and protocol is deprecated by PlayHT.

- The base `TTSService` class now strips leading newlines before sending text
  to the TTS provider. This change is to solve issues where some TTS providers,
  like Azure, would not output text due to newlines.

- `GrokLLMSService` now uses `grok-2` as the default model.

- `AnthropicLLMService` now uses `claude-3-7-sonnet-20250219` as the default
  model.

- `RimeHttpTTSService` needs an `aiohttp.ClientSession` to be passed to the
  constructor as all the other HTTP-based services.

- `RimeHttpTTSService` doesn't use a default voice anymore.

- `DeepgramSTTService` now uses the new `nova-3` model by default. If you want
  to use the previous model you can pass `LiveOptions(model="nova-2-general")`.
  (see https://deepgram.com/learn/introducing-nova-3-speech-to-text-api)

```python
stt = DeepgramSTTService(..., live_options=LiveOptions(model="nova-2-general"))
```

### Deprecated

- `PipelineParams.observers` is now deprecated, you the new `PipelineTask`
  parameter `observers`.

### Removed

- Remove `TransportParams.audio_out_is_live` since it was not being used at all.

### Fixed

- Fixed an issue that would cause undesired interruptions via
  `EmulateUserStartedSpeakingFrame`.

- Fixed a `GoogleLLMService` that was causing an exception when sending inline
  audio in some cases.

- Fixed an `AudioContextWordTTSService` issue that would cause an `EndFrame` to
  disconnect from the TTS service before audio from all the contexts was
  received. This affected services like Cartesia and Rime.

- Fixed an issue that was not allowing to pass an `OpenAILLMContext` to create
  `GoogleLLMService`'s context aggregators.

- Fixed a `ElevenLabsTTSService`, `FishAudioTTSService`, `LMNTTTSService` and
  `PlayHTTTSService` issue that was resulting in audio requested before an
  interruption being played after an interruption.

- Fixed `match_endofsentence` support for ellipses.

- Fixed an issue where `EndTaskFrame` was not triggering
  `on_client_disconnected` or closing the WebSocket in FastAPI.

- Fixed an issue in `DeepgramSTTService` where the `sample_rate` passed to the
  `LiveOptions` was not being used, causing the service to use the default
  sample rate of pipeline.

- Fixed a context aggregator issue that would not append the LLM text response
  to the context if a function call happened in the same LLM turn.

- Fixed an issue that was causing HTTP TTS services to push `TTSStoppedFrame`
  more than once.

- Fixed a `FishAudioTTSService` issue where `TTSStoppedFrame` was not being
  pushed.

- Fixed an issue that `start_callback` was not invoked for some LLM services.

- Fixed an issue that would cause `DeepgramSTTService` to stop working after an
  error occurred (e.g. sudden network loss). If the network recovered we would
  not reconnect.

- Fixed a `STTMuteFilter` issue that would not mute user audio frames causing
  transcriptions to be generated by the STT service.

### Other

- Added Gemini support to `examples/phone-chatbot`.

- Added foundational example `34-audio-recording.py` showing how to use the
  AudioBufferProcessor callbacks to save merged and track recordings.

## [0.0.57] - 2025-02-14

### Added

- Added new `AudioContextWordTTSService`. This is a TTS base class for TTS
  services that handling multiple separate audio requests.

- Added new frames `EmulateUserStartedSpeakingFrame` and
  `EmulateUserStoppedSpeakingFrame` which can be used to emulated VAD behavior
  without VAD being present or not being triggered.

- Added a new `audio_in_stream_on_start` field to `TransportParams`.

- Added a new method `start_audio_in_streaming` in the `BaseInputTransport`.

  - This method should be used to start receiving the input audio in case the
    field `audio_in_stream_on_start` is set to `false`.

- Added support for the `RTVIProcessor` to handle buffered audio in `base64`
  format, converting it into InputAudioRawFrame for transport.

- Added support for the `RTVIProcessor` to trigger `start_audio_in_streaming`
  only after the `client-ready` message.

- Added new `MUTE_UNTIL_FIRST_BOT_COMPLETE` strategy to `STTMuteStrategy`. This
  strategy starts muted and remains muted until the first bot speech completes,
  ensuring the bot's first response cannot be interrupted. This complements the
  existing `FIRST_SPEECH` strategy which only mutes during the first detected
  bot speech.

- Added support for Google Cloud Speech-to-Text V2 through `GoogleSTTService`.

- Added `RimeTTSService`, a new `WordTTSService`. Updated the foundational
  example `07q-interruptible-rime.py` to use `RimeTTSService`.

- Added support for Groq's Whisper API through the new `GroqSTTService` and
  OpenAI's Whisper API through the new `OpenAISTTService`. Introduced a new
  base class `BaseWhisperSTTService` to handle common Whisper API
  functionality.

- Added `PerplexityLLMService` for Perplexity NIM API integration, with an
  OpenAI-compatible interface. Also, added foundational example
  `14n-function-calling-perplexity.py`.

- Added `DailyTransport.update_remote_participants()`. This allows you to update
  remote participant's settings, like their permissions or which of their
  devices are enabled. Requires that the local participant have participant
  admin permission.

### Changed

- We don't consider a colon `:` and end of sentence any more.

- Updated `DailyTransport` to respect the `audio_in_stream_on_start` field,
  ensuring it only starts receiving the audio input if it is enabled.

- Updated `FastAPIWebsocketOutputTransport` to send `TransportMessageFrame` and
  `TransportMessageUrgentFrame` to the serializer.

- Updated `WebsocketServerOutputTransport` to send `TransportMessageFrame` and
  `TransportMessageUrgentFrame` to the serializer.

- Enhanced `STTMuteConfig` to validate strategy combinations, preventing
  `MUTE_UNTIL_FIRST_BOT_COMPLETE` and `FIRST_SPEECH` from being used together
  as they handle first bot speech differently.

- Updated foundational example `07n-interruptible-google.py` to use all Google
  services.

- `RimeHttpTTSService` now uses the `mistv2` model by default.

- Improved error handling in `AzureTTSService` to properly detect and log
  synthesis cancellation errors.

- Enhanced `WhisperSTTService` with full language support and improved model
  documentation.

- Updated foundation example `14f-function-calling-groq.py` to use
  `GroqSTTService` for transcription.

- Updated `GroqLLMService` to use `llama-3.3-70b-versatile` as the default
  model.

- `RTVIObserver` doesn't handle `LLMSearchResponseFrame` frames anymore. For
  now, to handle those frames you need to create a `GoogleRTVIObserver`
  instead.

### Deprecated

- `STTMuteFilter` constructor's `stt_service` parameter is now deprecated and
  will be removed in a future version. The filter now manages mute state
  internally instead of querying the STT service.

- `RTVI.observer()` is now deprecated, instantiate an `RTVIObserver` directly
  instead.

- All RTVI frame processors (e.g. `RTVISpeakingProcessor`,
  `RTVIBotLLMProcessor`) are now deprecated, instantiate an `RTVIObserver`
  instead.

### Fixed

- Fixed a `FalImageGenService` issue that was causing the event loop to be
  blocked while loading the downloadded image.

- Fixed a `CartesiaTTSService` service issue that would cause audio overlapping
  in some cases.

- Fixed a websocket-based service issue (e.g. `CartesiaTTSService`) that was
  preventing a reconnection after the server disconnected cleanly, which was
  causing an inifite loop instead.

- Fixed a `BaseOutputTransport` issue that was causing upstream frames to no be
  pushed upstream.

- Fixed multiple issue where user transcriptions where not being handled
  properly. It was possible for short utterances to not trigger VAD which would
  cause user transcriptions to be ignored. It was also possible for one or more
  transcriptions to be generated after VAD in which case they would also be
  ignored.

- Fixed an issue that was causing `BotStoppedSpeakingFrame` to be generated too
  late. This could then cause issues unblocking `STTMuteFilter` later than
  desired.

- Fixed an issue that was causing `AudioBufferProcessor` to not record
  synchronized audio.

- Fixed an `RTVI` issue that was causing `bot-tts-text` messages to be sent
  before being processed by the output transport.

- Fixed an issue[#1192] in 11labs where we are trying to reconnect/disconnect
  the websocket connection even when the connection is already closed.

- Fixed an issue where `has_regular_messages` condition was always true in
  `GoogleLLMContext` due to `Part` having `function_call` & `function_response`
  with `None` values.

### Other

- Added new `instant-voice` example. This example showcases how to enable
  instant voice communication as soon as a user connects.

- Added new `local-input-select-stt` example. This examples allows you to play
  with local audio inputs by slecting them through a nice text interface.

## [0.0.56] - 2025-02-06

### Changed

- Use `gemini-2.0-flash-001` as the default model for `GoogleLLMSerivce`.

- Improved foundational examples 22b, 22c, and 22d to support function calling.
  With these base examples, `FunctionCallInProgressFrame` and
  `FunctionCallResultFrame` will no longer be blocked by the gates.

### Fixed

- Fixed a `TkLocalTransport` and `LocalAudioTransport` issues that was causing
  errors on cleanup.

- Fixed an issue that was causing `tests.utils` import to fail because of
  logging setup.

- Fixed a `SentryMetrics` issue that was preventing any metrics to be sent to
  Sentry and also was preventing from metrics frames to be pushed to the
  pipeline.

- Fixed an issue in `BaseOutputTransport` where incoming audio would not be
  resampled to the desired output sample rate.

- Fixed an issue with the `TwilioFrameSerializer` and `TelnyxFrameSerializer`
  where `twilio_sample_rate` and `telnyx_sample_rate` were incorrectly
  initialized to `audio_in_sample_rate`. Those values currently default to 8000
  and should be set manually from the serializer constructor if a different
  value is needed.

### Other

- Added a new `sentry-metrics` example.

## [0.0.55] - 2025-02-05

### Added

- Added a new `start_metadata` field to `PipelineParams`. The provided metadata
  will be set to the initial `StartFrame` being pushed from the `PipelineTask`.

- Added new fields to `PipelineParams` to control audio input and output sample
  rates for the whole pipeline. This allows controlling sample rates from a
  single place instead of having to specify sample rates in each
  service. Setting a sample rate to a service is still possible and will
  override the value from `PipelineParams`.

- Introduce audio resamplers (`BaseAudioResampler`). This is just a base class
  to implement audio resamplers. Currently, two implementations are provided
  `SOXRAudioResampler` and `ResampyResampler`. A new
  `create_default_resampler()` has been added (replacing the now deprecated
  `resample_audio()`).

- It is now possible to specify the asyncio event loop that a `PipelineTask` and
  all the processors should run on by passing it as a new argument to the
  `PipelineRunner`. This could allow running pipelines in multiple threads each
  one with its own event loop.

- Added a new `utils.TaskManager`. Instead of a global task manager we now have
  a task manager per `PipelineTask`. In the previous version the task manager
  was global, so running multiple simultaneous `PipelineTask`s could result in
  dangling task warnings which were not actually true. In order, for all the
  processors to know about the task manager, we pass it through the
  `StartFrame`. This means that processors should create tasks when they receive
  a `StartFrame` but not before (because they don't have a task manager yet).

- Added `TelnyxFrameSerializer` to support Telnyx calls. A full running example
  has also been added to `examples/telnyx-chatbot`.

- Allow pushing silence audio frames before `TTSStoppedFrame`. This might be
  useful for testing purposes, for example, passing bot audio to an STT service
  which usually needs additional audio data to detect the utterance stopped.

- `TwilioSerializer` now supports transport message frames. With this we can
  create Twilio emulators.

- Added a new transport: `WebsocketClientTransport`.

- Added a `metadata` field to `Frame` which makes it possible to pass custom
  data to all frames.

- Added `test/utils.py` inside of pipecat package.

### Changed

- `GatedOpenAILLMContextAggregator` now require keyword arguments. Also, a new
  `start_open` argument has been added to set the initial state of the gate.

- Added `organization` and `project` level authentication to
  `OpenAILLMService`.

- Improved the language checking logic in `ElevenLabsTTSService` and
  `ElevenLabsHttpTTSService` to properly handle language codes based on model
  compatibility, with appropriate warnings when language codes cannot be
  applied.

- Updated `GoogleLLMContext` to support pushing `LLMMessagesUpdateFrame`s that
  contain a combination of function calls, function call responses, system
  messages, or just messages.

- `InputDTMFFrame` is now based on `DTMFFrame`. There's also a new
  `OutputDTMFFrame` frame.

### Deprecated

- `resample_audio()` is now deprecated, use `create_default_resampler()`
  instead.

### Removed

- `AudioBufferProcessor.reset_audio_buffers()` has been removed, use
  `AudioBufferProcessor.start_recording()` and
  `AudioBufferProcessor.stop_recording()` instead.

### Fixed

- Fixed a `AudioBufferProcessor` that would cause crackling in some recordings.

- Fixed an issue in `AudioBufferProcessor` where user callback would not be
  called on task cancellation.

- Fixed an issue in `AudioBufferProcessor` that would cause wrong silence
  padding in some cases.

- Fixed an issue where `ElevenLabsTTSService` messages would return a 1009
  websocket error by increasing the max message size limit to 16MB.

- Fixed a `DailyTransport` issue that would cause events to be triggered before
  join finished.

- Fixed a `PipelineTask` issue that was preventing processors to be cleaned up
  after cancelling the task.

- Fixed an issue where queuing a `CancelFrame` to a pipeline task would not
  cause the task to finish. However, using `PipelineTask.cancel()` is still the
  recommended way to cancel a task.

### Other

- Improved Unit Test `run_test()` to use `PipelineTask` and
  `PipelineRunner`. There's now also some control around `StartFrame` and
  `EndFrame`. The `EndTaskFrame` has been removed since it doesn't seem
  necessary with this new approach.

- Updated `twilio-chatbot` with a few new features: use 8000 sample rate and
  avoid resampling, a new client useful for stress testing and testing locally
  without the need to make phone calls. Also, added audio recording on both the
  client and the server to make sure the audio sounds good.

- Updated examples to use `task.cancel()` to immediately exit the example when a
  participant leaves or disconnects, instead of pushing an `EndFrame`. Pushing
  an `EndFrame` causes the bot to run through everything that is internally
  queued (which could take some seconds). Note that using `task.cancel()` might
  not always be the best option and pushing an `EndFrame` could still be
  desirable to make sure all the pipeline is flushed.

## [0.0.54] - 2025-01-27

### Added

- In order to create tasks in Pipecat frame processors it is now recommended to
  use `FrameProcessor.create_task()` (which uses the new
  `utils.asyncio.create_task()`). It takes care of uncaught exceptions, task
  cancellation handling and task management. To cancel or wait for a task there
  is `FrameProcessor.cancel_task()` and `FrameProcessor.wait_for_task()`. All of
  Pipecat processors have been updated accordingly. Also, when a pipeline runner
  finishes, a warning about dangling tasks might appear, which indicates if any
  of the created tasks was never cancelled or awaited for (using these new
  functions).

- It is now possible to specify the period of the `PipelineTask` heartbeat
  frames with `heartbeats_period_secs`.

- Added `DailyMeetingTokenProperties` and `DailyMeetingTokenParams` Pydantic models
  for meeting token creation in `get_token` method of `DailyRESTHelper`.

- Added `enable_recording` and `geo` parameters to `DailyRoomProperties`.

- Added `RecordingsBucketConfig` to `DailyRoomProperties` to upload recordings
  to a custom AWS bucket.

### Changed

- Enhanced `UserIdleProcessor` with retry functionality and control over idle
  monitoring via new callback signature `(processor, retry_count) -> bool`.
  Updated the `17-detect-user-idle.py` to show how to use the `retry_count`.

- Add defensive error handling for `OpenAIRealtimeBetaLLMService`'s audio
  truncation. Audio truncation errors during interruptions now log a warning
  and allow the session to continue instead of throwing an exception.

- Modified `TranscriptProcessor` to use TTS text frames for more accurate assistant
  transcripts. Assistant messages are now aggregated based on bot speaking boundaries
  rather than LLM context, providing better handling of interruptions and partial
  utterances.

- Updated foundational examples `28a-transcription-processor-openai.py`,
  `28b-transcript-processor-anthropic.py`, and
  `28c-transcription-processor-gemini.py` to use the updated
  `TranscriptProcessor`.

### Fixed

- Fixed an `GeminiMultimodalLiveLLMService` issue that was preventing the user
  to push initial LLM assistant messages (using `LLMMessagesAppendFrame`).

- Added missing `FrameProcessor.cleanup()` calls to `Pipeline`,
  `ParallelPipeline` and `UserIdleProcessor`.

- Fixed a type error when using `voice_settings` in `ElevenLabsHttpTTSService`.

- Fixed an issue where `OpenAIRealtimeBetaLLMService` function calling resulted
  in an error.

- Fixed an issue in `AudioBufferProcessor` where the last audio buffer was not
  being processed, in cases where the `_user_audio_buffer` was smaller than the
  buffer size.

### Performance

- Replaced audio resampling library `resampy` with `soxr`. Resampling a 2:21s
  audio file from 24KHz to 16KHz took 1.41s with `resampy` and 0.031s with
  `soxr` with similar audio quality.

### Other

- Added initial unit test infrastructure.

## [0.0.53] - 2025-01-18

### Added

- Added `ElevenLabsHttpTTSService` which uses EleveLabs' HTTP API instead of the
  websocket one.

- Introduced pipeline frame observers. Observers can view all the frames that go
  through the pipeline without the need to inject processors in the
  pipeline. This can be useful, for example, to implement frame loggers or
  debuggers among other things. The example
  `examples/foundational/30-observer.py` shows how to add an observer to a
  pipeline for debugging.

- Introduced heartbeat frames. The pipeline task can now push periodic
  heartbeats down the pipeline when `enable_heartbeats=True`. Heartbeats are
  system frames that are supposed to make it all the way to the end of the
  pipeline. When a heartbeat frame is received the traversing time (i.e. the
  time it took to go through the whole pipeline) will be displayed (with TRACE
  logging) otherwise a warning will be shown. The example
  `examples/foundational/31-heartbeats.py` shows how to enable heartbeats and
  forces warnings to be displayed.

- Added `LLMTextFrame` and `TTSTextFrame` which should be pushed by LLM and TTS
  services respectively instead of `TextFrame`s.

- Added `OpenRouter` for OpenRouter integration with an OpenAI-compatible
  interface. Added foundational example `14m-function-calling-openrouter.py`.

- Added a new `WebsocketService` based class for TTS services, containing
  base functions and retry logic.

- Added `DeepSeekLLMService` for DeepSeek integration with an OpenAI-compatible
  interface. Added foundational example `14l-function-calling-deepseek.py`.

- Added `FunctionCallResultProperties` dataclass to provide a structured way to
  control function call behavior, including:

  - `run_llm`: Controls whether to trigger LLM completion
  - `on_context_updated`: Optional callback triggered after context update

- Added a new foundational example `07e-interruptible-playht-http.py` for easy
  testing of `PlayHTHttpTTSService`.

- Added support for Google TTS Journey voices in `GoogleTTSService`.

- Added `29-livekit-audio-chat.py`, as a new foundational examples for
  `LiveKitTransportLayer`.

- Added `enable_prejoin_ui`, `max_participants` and `start_video_off` params
  to `DailyRoomProperties`.

- Added `session_timeout` to `FastAPIWebsocketTransport` and
  `WebsocketServerTransport` for configuring session timeouts (in
  seconds). Triggers `on_session_timeout` for custom timeout handling.
  See [examples/websocket-server/bot.py](https://github.com/pipecat-ai/pipecat/blob/main/examples/websocket-server/bot.py).

- Added the new modalities option and helper function to set Gemini output
  modalities.

- Added `examples/foundational/26d-gemini-live-text.py` which is
  using Gemini as TEXT modality and using another TTS provider for TTS process.

### Changed

- Modified `UserIdleProcessor` to start monitoring only after first
  conversation activity (`UserStartedSpeakingFrame` or
  `BotStartedSpeakingFrame`) instead of immediately.

- Modified `OpenAIAssistantContextAggregator` to support controlled completions
  and to emit context update callbacks via `FunctionCallResultProperties`.

- Added `aws_session_token` to the `PollyTTSService`.

- Changed the default model for `PlayHTHttpTTSService` to `Play3.0-mini-http`.

- `api_key`, `aws_access_key_id` and `region` are no longer required parameters
  for the PollyTTSService (AWSTTSService)

- Added `session_timeout` example in `examples/websocket-server/bot.py` to
  handle session timeout event.

- Changed `InputParams` in
  `src/pipecat/services/gemini_multimodal_live/gemini.py` to support different
  modalities.

- Changed `DeepgramSTTService` to send `finalize` event whenever VAD detects
  `UserStoppedSpeakingFrame`. This helps in faster transcriptions and clearing
  the `Deepgram` audio buffer.

### Fixed

- Fixed an issue where `DeepgramSTTService` was not generating metrics using
  pipeline's VAD.

- Fixed `UserIdleProcessor` not properly propagating `EndFrame`s through the
  pipeline.

- Fixed an issue where websocket based TTS services could incorrectly terminate
  their connection due to a retry counter not resetting.

- Fixed a `PipelineTask` issue that would cause a dangling task after stopping
  the pipeline with an `EndFrame`.

- Fixed an import issue for `PlayHTHttpTTSService`.

- Fixed an issue where languages couldn't be used with the `PlayHTHttpTTSService`.

- Fixed an issue where `OpenAIRealtimeBetaLLMService` audio chunks were hitting
  an error when truncating audio content.

- Fixed an issue where setting the voice and model for `RimeHttpTTSService`
  wasn't working.

- Fixed an issue where `IdleFrameProcessor` and `UserIdleProcessor` were getting
  initialized before the start of the pipeline.

## [0.0.52] - 2024-12-24

### Added

- Constructor arguments for GoogleLLMService to directly set tools and tool_config.

- Smart turn detection example (`22d-natural-conversation-gemini-audio.py`) that
  leverages Gemini 2.0 capabilities ().
  (see https://x.com/kwindla/status/1870974144831275410)

- Added `DailyTransport.send_dtmf()` to send dial-out DTMF tones.

- Added `DailyTransport.sip_call_transfer()` to forward SIP and PSTN calls to
  another address or number. For example, transfer a SIP call to a different
  SIP address or transfer a PSTN phone number to a different PSTN phone number.

- Added `DailyTransport.sip_refer()` to transfer incoming SIP/PSTN calls from
  outside Daily to another SIP/PSTN address.

- Added an `auto_mode` input parameter to `ElevenLabsTTSService`. `auto_mode`
  is set to `True` by default. Enabling this setting disables the chunk
  schedule and all buffers, which reduces latency.

- Added `KoalaFilter` which implement on device noise reduction using Koala
  Noise Suppression.
  (see https://picovoice.ai/platform/koala/)

- Added `CerebrasLLMService` for Cerebras integration with an OpenAI-compatible
  interface. Added foundational example `14k-function-calling-cerebras.py`.

- Pipecat now supports Python 3.13. We had a dependency on the `audioop` package
  which was deprecated and now removed on Python 3.13. We are now using
  `audioop-lts` (https://github.com/AbstractUmbra/audioop) to provide the same
  functionality.

- Added timestamped conversation transcript support:

  - New `TranscriptProcessor` factory provides access to user and assistant
    transcript processors.
  - `UserTranscriptProcessor` processes user speech with timestamps from
    transcription.
  - `AssistantTranscriptProcessor` processes assistant responses with LLM
    context timestamps.
  - Messages emitted with ISO 8601 timestamps indicating when they were spoken.
  - Supports all LLM formats (OpenAI, Anthropic, Google) via standard message
    format.
  - New examples: `28a-transcription-processor-openai.py`,
    `28b-transcription-processor-anthropic.py`, and
    `28c-transcription-processor-gemini.py`.

- Add support for more languages to ElevenLabs (Arabic, Croatian, Filipino,
  Tamil) and PlayHT (Afrikans, Albanian, Amharic, Arabic, Bengali, Croatian,
  Galician, Hebrew, Mandarin, Serbian, Tagalog, Urdu, Xhosa).

### Changed

- `PlayHTTTSService` uses the new v4 websocket API, which also fixes an issue
  where text inputted to the TTS didn't return audio.

- The default model for `ElevenLabsTTSService` is now `eleven_flash_v2_5`.

- `OpenAIRealtimeBetaLLMService` now takes a `model` parameter in the
  constructor.

- Updated the default model for the `OpenAIRealtimeBetaLLMService`.

- Room expiration (`exp`) in `DailyRoomProperties` is now optional (`None`) by
  default instead of automatically setting a 5-minute expiration time. You must
  explicitly set expiration time if desired.

### Deprecated

- `AWSTTSService` is now deprecated, use `PollyTTSService` instead.

### Fixed

- Fixed token counting in `GoogleLLMService`. Tokens were summed incorrectly
  (double-counted in many cases).

- Fixed an issue that could cause the bot to stop talking if there was a user
  interruption before getting any audio from the TTS service.

- Fixed an issue that would cause `ParallelPipeline` to handle `EndFrame`
  incorrectly causing the main pipeline to not terminate or terminate too early.

- Fixed an audio stuttering issue in `FastPitchTTSService`.

- Fixed a `BaseOutputTransport` issue that was causing non-audio frames being
  processed before the previous audio frames were played. This will allow, for
  example, sending a frame `A` after a `TTSSpeakFrame` and the frame `A` will
  only be pushed downstream after the audio generated from `TTSSpeakFrame` has
  been spoken.

- Fixed a `DeepgramSTTService` issue that was causing language to be passed as
  an object instead of a string resulting in the connection to fail.

## [0.0.51] - 2024-12-16

### Fixed

- Fixed an issue in websocket-based TTS services that was causing infinite
  reconnections (Cartesia, ElevenLabs, PlayHT and LMNT).

## [0.0.50] - 2024-12-11

### Added

- Added `GeminiMultimodalLiveLLMService`. This is an integration for Google's
  Gemini Multimodal Live API, supporting:

  - Real-time audio and video input processing
  - Streaming text responses with TTS
  - Audio transcription for both user and bot speech
  - Function calling
  - System instructions and context management
  - Dynamic parameter updates (temperature, top_p, etc.)

- Added `AudioTranscriber` utility class for handling audio transcription with
  Gemini models.

- Added new context classes for Gemini:

  - `GeminiMultimodalLiveContext`
  - `GeminiMultimodalLiveUserContextAggregator`
  - `GeminiMultimodalLiveAssistantContextAggregator`
  - `GeminiMultimodalLiveContextAggregatorPair`

- Added new foundational examples for `GeminiMultimodalLiveLLMService`:

  - `26-gemini-multimodal-live.py`
  - `26a-gemini-live-transcription.py`
  - `26b-gemini-live-video.py`
  - `26c-gemini-live-video.py`

- Added `SimliVideoService`. This is an integration for Simli AI avatars.
  (see https://www.simli.com)

- Added NVIDIA Riva's `FastPitchTTSService` and `ParakeetSTTService`.
  (see https://www.nvidia.com/en-us/ai-data-science/products/riva/)

- Added `IdentityFilter`. This is the simplest frame filter that lets through
  all incoming frames.

- New `STTMuteStrategy` called `FUNCTION_CALL` which mutes the STT service
  during LLM function calls.

- `DeepgramSTTService` now exposes two event handlers `on_speech_started` and
  `on_utterance_end` that could be used to implement interruptions. See new
  example `examples/foundational/07c-interruptible-deepgram-vad.py`.

- Added `GroqLLMService`, `GrokLLMService`, and `NimLLMService` for Groq, Grok,
  and NVIDIA NIM API integration, with an OpenAI-compatible interface.

- New examples demonstrating function calling with Groq, Grok, Azure OpenAI,
  Fireworks, and NVIDIA NIM: `14f-function-calling-groq.py`,
  `14g-function-calling-grok.py`, `14h-function-calling-azure.py`,
  `14i-function-calling-fireworks.py`, and `14j-function-calling-nvidia.py`.

- In order to obtain the audio stored by the `AudioBufferProcessor` you can now
  also register an `on_audio_data` event handler. The `on_audio_data` handler
  will be called every time `buffer_size` (a new constructor argument) is
  reached. If `buffer_size` is 0 (default) you need to manually get the audio as
  before using `AudioBufferProcessor.merge_audio_buffers()`.

```
@audiobuffer.event_handler("on_audio_data")
async def on_audio_data(processor, audio, sample_rate, num_channels):
    await save_audio(audio, sample_rate, num_channels)
```

- Added a new RTVI message called `disconnect-bot`, which when handled pushes
  an `EndFrame` to trigger the pipeline to stop.

### Changed

- `STTMuteFilter` now supports multiple simultaneous muting strategies.

- `XTTSService` language now defaults to `Language.EN`.

- `SoundfileMixer` doesn't resample input files anymore to avoid startup
  delays. The sample rate of the provided sound files now need to match the
  sample rate of the output transport.

- Input frames (audio, image and transport messages) are now system frames. This
  means they are processed immediately by all processors instead of being queued
  internally.

- Expanded the transcriptions.language module to support a superset of
  languages.

- Updated STT and TTS services with language options that match the supported
  languages for each service.

- Updated the `AzureLLMService` to use the `OpenAILLMService`. Updated the
  `api_version` to `2024-09-01-preview`.

- Updated the `FireworksLLMService` to use the `OpenAILLMService`. Updated the
  default model to `accounts/fireworks/models/firefunction-v2`.

- Updated the `simple-chatbot` example to include a Javascript and React client
  example, using RTVI JS and React.

### Removed

- Removed `AppFrame`. This was used as a special user custom frame, but there's
  actually no use case for that.

### Fixed

- Fixed a `ParallelPipeline` issue that would cause system frames to be queued.

- Fixed `FastAPIWebsocketTransport` so it can work with binary data (e.g. using
  the protobuf serializer).

- Fixed an issue in `CartesiaTTSService` that could cause previous audio to be
  received after an interruption.

- Fixed Cartesia, ElevenLabs, LMNT and PlayHT TTS websocket
  reconnection. Before, if an error occurred no reconnection was happening.

- Fixed a `BaseOutputTransport` issue that was causing audio to be discarded
  after an `EndFrame` was received.

- Fixed an issue in `WebsocketServerTransport` and `FastAPIWebsocketTransport`
  that would cause a busy loop when using audio mixer.

- Fixed a `DailyTransport` and `LiveKitTransport` issue where connections were
  being closed in the input transport prematurely. This was causing frames
  queued inside the pipeline being discarded.

- Fixed an issue in `DailyTransport` that would cause some internal callbacks to
  not be executed.

- Fixed an issue where other frames were being processed while a `CancelFrame`
  was being pushed down the pipeline.

- `AudioBufferProcessor` now handles interruptions properly.

- Fixed a `WebsocketServerTransport` issue that would prevent interruptions with
  `TwilioSerializer` from working.

- `DailyTransport.capture_participant_video` now allows capturing user's screen
  share by simply passing `video_source="screenVideo"`.

- Fixed Google Gemini message handling to properly convert appended messages to
  Gemini's required format.

- Fixed an issue with `FireworksLLMService` where chat completions were failing
  by removing the `stream_options` from the chat completion options.

## [0.0.49] - 2024-11-17

### Added

- Added RTVI `on_bot_started` event which is useful in a single turn
  interaction.

- Added `DailyTransport` events `dialin-connected`, `dialin-stopped`,
  `dialin-error` and `dialin-warning`. Needs daily-python >= 0.13.0.

- Added `RimeHttpTTSService` and the `07q-interruptible-rime.py` foundational
  example.

- Added `STTMuteFilter`, a general-purpose processor that combines STT
  muting and interruption control. When active, it prevents both transcription
  and interruptions during bot speech. The processor supports multiple
  strategies: `FIRST_SPEECH` (mute only during bot's first
  speech), `ALWAYS` (mute during all bot speech), or `CUSTOM` (using provided
  callback).

- Added `STTMuteFrame`, a control frame that enables/disables speech
  transcription in STT services.

## [0.0.48] - 2024-11-10 "Antonio release"

### Added

- There's now an input queue in each frame processor. When you call
  `FrameProcessor.push_frame()` this will internally call
  `FrameProcessor.queue_frame()` on the next processor (upstream or downstream)
  and the frame will be internally queued (except system frames). Then, the
  queued frames will get processed. With this input queue it is also possible
  for FrameProcessors to block processing more frames by calling
  `FrameProcessor.pause_processing_frames()`. The way to resume processing
  frames is by calling `FrameProcessor.resume_processing_frames()`.

- Added audio filter `NoisereduceFilter`.

- Introduce input transport audio filters (`BaseAudioFilter`). Audio filters can
  be used to remove background noises before audio is sent to VAD.

- Introduce output transport audio mixers (`BaseAudioMixer`). Output transport
  audio mixers can be used, for example, to add background sounds or any other
  audio mixing functionality before the output audio is actually written to the
  transport.

- Added `GatedOpenAILLMContextAggregator`. This aggregator keeps the last
  received OpenAI LLM context frame and it doesn't let it through until the
  notifier is notified.

- Added `WakeNotifierFilter`. This processor expects a list of frame types and
  will execute a given callback predicate when a frame of any of those type is
  being processed. If the callback returns true the notifier will be notified.

- Added `NullFilter`. A null filter doesn't push any frames upstream or
  downstream. This is usually used to disable one of the pipelines in
  `ParallelPipeline`.

- Added `EventNotifier`. This can be used as a very simple synchronization
  feature between processors.

- Added `TavusVideoService`. This is an integration for Tavus digital twins.
  (see https://www.tavus.io/)

- Added `DailyTransport.update_subscriptions()`. This allows you to have fine
  grained control of what media subscriptions you want for each participant in a
  room.

- Added audio filter `KrispFilter`.

### Changed

- The following `DailyTransport` functions are now `async` which means they need
  to be awaited: `start_dialout`, `stop_dialout`, `start_recording`,
  `stop_recording`, `capture_participant_transcription` and
  `capture_participant_video`.

- Changed default output sample rate to 24000. This changes all TTS service to
  output to 24000 and also the default output transport sample rate. This
  improves audio quality at the cost of some extra bandwidth.

- `AzureTTSService` now uses Azure websockets instead of HTTP requests.

- The previous `AzureTTSService` HTTP implementation is now
  `AzureHttpTTSService`.

### Fixed

- Websocket transports (FastAPI and Websocket) now synchronize with time before
  sending data. This allows for interruptions to just work out of the box.

- Improved bot speaking detection for all TTS services by using actual bot
  audio.

- Fixed an issue that was generating constant bot started/stopped speaking
  frames for HTTP TTS services.

- Fixed an issue that was causing stuttering with AWS TTS service.

- Fixed an issue with PlayHTTTSService, where the TTFB metrics were reporting
  very small time values.

- Fixed an issue where AzureTTSService wasn't initializing the specified
  language.

### Other

- Add `23-bot-background-sound.py` foundational example.

- Added a new foundational example `22-natural-conversation.py`. This example
  shows how to achieve a more natural conversation detecting when the user ends
  statement.

## [0.0.47] - 2024-10-22

### Added

- Added `AssemblyAISTTService` and corresponding foundational examples
  `07o-interruptible-assemblyai.py` and `13d-assemblyai-transcription.py`.

- Added a foundational example for Gladia transcription:
  `13c-gladia-transcription.py`

### Changed

- Updated `GladiaSTTService` to use the V2 API.

- Changed `DailyTransport` transcription model to `nova-2-general`.

### Fixed

- Fixed an issue that would cause an import error when importing
  `SileroVADAnalyzer` from the old package `pipecat.vad.silero`.

- Fixed `enable_usage_metrics` to control LLM/TTS usage metrics separately
  from `enable_metrics`.

## [0.0.46] - 2024-10-19

### Added

- Added `audio_passthrough` parameter to `STTService`. If enabled it allows
  audio frames to be pushed downstream in case other processors need them.

- Added input parameter options for `PlayHTTTSService` and
  `PlayHTHttpTTSService`.

### Changed

- Changed `DeepgramSTTService` model to `nova-2-general`.

- Moved `SileroVAD` audio processor to `processors.audio.vad`.

- Module `utils.audio` is now `audio.utils`. A new `resample_audio` function has
  been added.

- `PlayHTTTSService` now uses PlayHT websockets instead of HTTP requests.

- The previous `PlayHTTTSService` HTTP implementation is now
  `PlayHTHttpTTSService`.

- `PlayHTTTSService` and `PlayHTHttpTTSService` now use a `voice_engine` of
  `PlayHT3.0-mini`, which allows for multi-lingual support.

- Renamed `OpenAILLMServiceRealtimeBeta` to `OpenAIRealtimeBetaLLMService` to
  match other services.

### Deprecated

- `LLMUserResponseAggregator` and `LLMAssistantResponseAggregator` are
  mostly deprecated, use `OpenAILLMContext` instead.

- The `vad` package is now deprecated and `audio.vad` should be used
  instead. The `avd` package will get removed in a future release.

### Fixed

- Fixed an issue that would cause an error if no VAD analyzer was passed to
  `LiveKitTransport` params.

- Fixed `SileroVAD` processor to support interruptions properly.

### Other

- Added `examples/foundational/07-interruptible-vad.py`. This is the same as
  `07-interruptible.py` but using the `SileroVAD` processor instead of passing
  the `VADAnalyzer` in the transport.

## [0.0.45] - 2024-10-16

### Changed

- Metrics messages have moved out from the transport's base output into RTVI.

## [0.0.44] - 2024-10-15

### Added

- Added support for OpenAI Realtime API with the new
  `OpenAILLMServiceRealtimeBeta` processor.
  (see https://platform.openai.com/docs/guides/realtime/overview)

- Added `RTVIBotTranscriptionProcessor` which will send the RTVI
  `bot-transcription` protocol message. These are TTS text aggregated (into
  sentences) messages.

- Added new input params to the `MarkdownTextFilter` utility. You can set
  `filter_code` to filter code from text and `filter_tables` to filter tables
  from text.

- Added `CanonicalMetricsService`. This processor uses the new
  `AudioBufferProcessor` to capture conversation audio and later send it to
  Canonical AI.
  (see https://canonical.chat/)

- Added `AudioBufferProcessor`. This processor can be used to buffer mixed user and
  bot audio. This can later be saved into an audio file or processed by some
  audio analyzer.

- Added `on_first_participant_joined` event to `LiveKitTransport`.

### Changed

- LLM text responses are now logged properly as unicode characters.

- `UserStartedSpeakingFrame`, `UserStoppedSpeakingFrame`,
  `BotStartedSpeakingFrame`, `BotStoppedSpeakingFrame`, `BotSpeakingFrame` and
  `UserImageRequestFrame` are now based from `SystemFrame`

### Fixed

- Merge `RTVIBotLLMProcessor`/`RTVIBotLLMTextProcessor` and
  `RTVIBotTTSProcessor`/`RTVIBotTTSTextProcessor` to avoid out of order issues.

- Fixed an issue in RTVI protocol that could cause a `bot-llm-stopped` or
  `bot-tts-stopped` message to be sent before a `bot-llm-text` or `bot-tts-text`
  message.

- Fixed `DeepgramSTTService` constructor settings not being merged with default
  ones.

- Fixed an issue in Daily transport that would cause tasks to be hanging if
  urgent transport messages were being sent from a transport event handler.

- Fixed an issue in `BaseOutputTransport` that would cause `EndFrame` to be
  pushed downed too early and call `FrameProcessor.cleanup()` before letting the
  transport stop properly.

## [0.0.43] - 2024-10-10

### Added

- Added a new util called `MarkdownTextFilter` which is a subclass of a new
  base class called `BaseTextFilter`. This is a configurable utility which
  is intended to filter text received by TTS services.

- Added new `RTVIUserLLMTextProcessor`. This processor will send an RTVI
  `user-llm-text` message with the user content's that was sent to the LLM.

### Changed

- `TransportMessageFrame` doesn't have an `urgent` field anymore, instead
  there's now a `TransportMessageUrgentFrame` which is a `SystemFrame` and
  therefore skip all internal queuing.

- For TTS services, convert inputted languages to match each service's language
  format

### Fixed

- Fixed an issue where changing a language with the Deepgram STT service
  wouldn't apply the change. This was fixed by disconnecting and reconnecting
  when the language changes.

## [0.0.42] - 2024-10-02

### Added

- `SentryMetrics` has been added to report frame processor metrics to
  Sentry. This is now possible because `FrameProcessorMetrics` can now be passed
  to `FrameProcessor`.

- Added Google TTS service and corresponding foundational example
  `07n-interruptible-google.py`

- Added AWS Polly TTS support and `07m-interruptible-aws.py` as an example.

- Added InputParams to Azure TTS service.

- Added `LivekitTransport` (audio-only for now).

- RTVI 0.2.0 is now supported.

- All `FrameProcessors` can now register event handlers.

```
tts = SomeTTSService(...)

@tts.event_handler("on_connected"):
async def on_connected(processor):
  ...
```

- Added `AsyncGeneratorProcessor`. This processor can be used together with a
  `FrameSerializer` as an async generator. It provides a `generator()` function
  that returns an `AsyncGenerator` and that yields serialized frames.

- Added `EndTaskFrame` and `CancelTaskFrame`. These are new frames that are
  meant to be pushed upstream to tell the pipeline task to stop nicely or
  immediately respectively.

- Added configurable LLM parameters (e.g., temperature, top_p, max_tokens, seed)
  for OpenAI, Anthropic, and Together AI services along with corresponding
  setter functions.

- Added `sample_rate` as a constructor parameter for TTS services.

- Pipecat has a pipeline-based architecture. The pipeline consists of frame
  processors linked to each other. The elements traveling across the pipeline
  are called frames.

  To have a deterministic behavior the frames traveling through the pipeline
  should always be ordered, except system frames which are out-of-band
  frames. To achieve that, each frame processor should only output frames from a
  single task.

  In this version all the frame processors have their own task to push
  frames. That is, when `push_frame()` is called the given frame will be put
  into an internal queue (with the exception of system frames) and a frame
  processor task will push it out.

- Added pipeline clocks. A pipeline clock is used by the output transport to
  know when a frame needs to be presented. For that, all frames now have an
  optional `pts` field (prensentation timestamp). There's currently just one
  clock implementation `SystemClock` and the `pts` field is currently only used
  for `TextFrame`s (audio and image frames will be next).

- A clock can now be specified to `PipelineTask` (defaults to
  `SystemClock`). This clock will be passed to each frame processor via the
  `StartFrame`.

- Added `CartesiaHttpTTSService`.

- `DailyTransport` now supports setting the audio bitrate to improve audio
  quality through the `DailyParams.audio_out_bitrate` parameter. The new
  default is 96kbps.

- `DailyTransport` now uses the number of audio output channels (1 or 2) to set
  mono or stereo audio when needed.

- Interruptions support has been added to `TwilioFrameSerializer` when using
  `FastAPIWebsocketTransport`.

- Added new `LmntTTSService` text-to-speech service.
  (see https://www.lmnt.com/)

- Added `TTSModelUpdateFrame`, `TTSLanguageUpdateFrame`, `STTModelUpdateFrame`,
  and `STTLanguageUpdateFrame` frames to allow you to switch models, language
  and voices in TTS and STT services.

- Added new `transcriptions.Language` enum.

### Changed

- Context frames are now pushed downstream from assistant context aggregators.

- Removed Silero VAD torch dependency.

- Updated individual update settings frame classes into a single
  `ServiceUpdateSettingsFrame` class.

- We now distinguish between input and output audio and image frames. We
  introduce `InputAudioRawFrame`, `OutputAudioRawFrame`, `InputImageRawFrame`
  and `OutputImageRawFrame` (and other subclasses of those). The input frames
  usually come from an input transport and are meant to be processed inside the
  pipeline to generate new frames. However, the input frames will not be sent
  through an output transport. The output frames can also be processed by any
  frame processor in the pipeline and they are allowed to be sent by the output
  transport.

- `ParallelTask` has been renamed to `SyncParallelPipeline`. A
  `SyncParallelPipeline` is a frame processor that contains a list of different
  pipelines to be executed concurrently. The difference between a
  `SyncParallelPipeline` and a `ParallelPipeline` is that, given an input frame,
  the `SyncParallelPipeline` will wait for all the internal pipelines to
  complete. This is achieved by making sure the last processor in each of the
  pipelines is synchronous (e.g. an HTTP-based service that waits for the
  response).

- `StartFrame` is back a system frame to make sure it's processed immediately by
  all processors. `EndFrame` stays a control frame since it needs to be ordered
  allowing the frames in the pipeline to be processed.

- Updated `MoondreamService` revision to `2024-08-26`.

- `CartesiaTTSService` and `ElevenLabsTTSService` now add presentation
  timestamps to their text output. This allows the output transport to push the
  text frames downstream at almost the same time the words are spoken. We say
  "almost" because currently the audio frames don't have presentation timestamp
  but they should be played at roughly the same time.

- `DailyTransport.on_joined` event now returns the full session data instead of
  just the participant.

- `CartesiaTTSService` is now a subclass of `TTSService`.

- `DeepgramSTTService` is now a subclass of `STTService`.

- `WhisperSTTService` is now a subclass of `SegmentedSTTService`. A
  `SegmentedSTTService` is a `STTService` where the provided audio is given in a
  big chunk (i.e. from when the user starts speaking until the user stops
  speaking) instead of a continous stream.

### Fixed

- Fixed OpenAI multiple function calls.

- Fixed a Cartesia TTS issue that would cause audio to be truncated in some
  cases.

- Fixed a `BaseOutputTransport` issue that would stop audio and video rendering
  tasks (after receiving and `EndFrame`) before the internal queue was emptied,
  causing the pipeline to finish prematurely.

- `StartFrame` should be the first frame every processor receives to avoid
  situations where things are not initialized (because initialization happens on
  `StartFrame`) and other frames come in resulting in undesired behavior.

### Performance

- `obj_id()` and `obj_count()` now use `itertools.count` avoiding the need of
  `threading.Lock`.

### Other

- Pipecat now uses Ruff as its formatter (https://github.com/astral-sh/ruff).

## [0.0.41] - 2024-08-22

### Added

- Added `LivekitFrameSerializer` audio frame serializer.

### Fixed

- Fix `FastAPIWebsocketOutputTransport` variable name clash with subclass.

- Fix an `AnthropicLLMService` issue with empty arguments in function calling.

### Other

- Fixed `studypal` example errors.

## [0.0.40] - 2024-08-20

### Added

- VAD parameters can now be dynamicallt updated using the
  `VADParamsUpdateFrame`.

- `ErrorFrame` has now a `fatal` field to indicate the bot should exit if a
  fatal error is pushed upstream (false by default). A new `FatalErrorFrame`
  that sets this flag to true has been added.

- `AnthropicLLMService` now supports function calling and initial support for
  prompt caching.
  (see https://www.anthropic.com/news/prompt-caching)

- `ElevenLabsTTSService` can now specify ElevenLabs input parameters such as
  `output_format`.

- `TwilioFrameSerializer` can now specify Twilio's and Pipecat's desired sample
  rates to use.

- Added new `on_participant_updated` event to `DailyTransport`.

- Added `DailyRESTHelper.delete_room_by_name()` and
  `DailyRESTHelper.delete_room_by_url()`.

- Added LLM and TTS usage metrics. Those are enabled when
  `PipelineParams.enable_usage_metrics` is True.

- `AudioRawFrame`s are now pushed downstream from the base output
  transport. This allows capturing the exact words the bot says by adding an STT
  service at the end of the pipeline.

- Added new `GStreamerPipelineSource`. This processor can generate image or
  audio frames from a GStreamer pipeline (e.g. reading an MP4 file, and RTP
  stream or anything supported by GStreamer).

- Added `TransportParams.audio_out_is_live`. This flag is False by default and
  it is useful to indicate we should not synchronize audio with sporadic images.

- Added new `BotStartedSpeakingFrame` and `BotStoppedSpeakingFrame` control
  frames. These frames are pushed upstream and they should wrap
  `BotSpeakingFrame`.

- Transports now allow you to register event handlers without decorators.

### Changed

- Support RTVI message protocol 0.1. This includes new messages, support for
  messages responses, support for actions, configuration, webhooks and a bunch
  of new cool stuff.
  (see https://docs.rtvi.ai/)

- `SileroVAD` dependency is now imported via pip's `silero-vad` package.

- `ElevenLabsTTSService` now uses `eleven_turbo_v2_5` model by default.

- `BotSpeakingFrame` is now a control frame.

- `StartFrame` is now a control frame similar to `EndFrame`.

- `DeepgramTTSService` now is more customizable. You can adjust the encoding and
  sample rate.

### Fixed

- `TTSStartFrame` and `TTSStopFrame` are now sent when TTS really starts and
  stops. This allows for knowing when the bot starts and stops speaking even
  with asynchronous services (like Cartesia).

- Fixed `AzureSTTService` transcription frame timestamps.

- Fixed an issue with `DailyRESTHelper.create_room()` expirations which would
  cause this function to stop working after the initial expiration elapsed.

- Improved `EndFrame` and `CancelFrame` handling. `EndFrame` should end things
  gracefully while a `CancelFrame` should cancel all running tasks as soon as
  possible.

- Fixed an issue in `AIService` that would cause a yielded `None` value to be
  processed.

- RTVI's `bot-ready` message is now sent when the RTVI pipeline is ready and
  a first participant joins.

- Fixed a `BaseInputTransport` issue that was causing incoming system frames to
  be queued instead of being pushed immediately.

- Fixed a `BaseInputTransport` issue that was causing start/stop interruptions
  incoming frames to not cancel tasks and be processed properly.

### Other

- Added `studypal` example (from to the Cartesia folks!).

- Most examples now use Cartesia.

- Added examples `foundational/19a-tools-anthropic.py`,
  `foundational/19b-tools-video-anthropic.py` and
  `foundational/19a-tools-togetherai.py`.

- Added examples `foundational/18-gstreamer-filesrc.py` and
  `foundational/18a-gstreamer-videotestsrc.py` that show how to use
  `GStreamerPipelineSource`

- Remove `requests` library usage.

- Cleanup examples and use `DailyRESTHelper`.

## [0.0.39] - 2024-07-23

### Fixed

- Fixed a regression introduced in 0.0.38 that would cause Daily transcription
  to stop the Pipeline.

## [0.0.38] - 2024-07-23

### Added

- Added `force_reload`, `skip_validation` and `trust_repo` to `SileroVAD` and
  `SileroVADAnalyzer`. This allows caching and various GitHub repo validations.

- Added `send_initial_empty_metrics` flag to `PipelineParams` to request for
  initial empty metrics (zero values). True by default.

### Fixed

- Fixed initial metrics format. It was using the wrong keys name/time instead of
  processor/value.

- STT services should be using ISO 8601 time format for transcription frames.

- Fixed an issue that would cause Daily transport to show a stop transcription
  error when actually none occurred.

## [0.0.37] - 2024-07-22

### Added

- Added `RTVIProcessor` which implements the RTVI-AI standard.
  See https://github.com/rtvi-ai

- Added `BotInterruptionFrame` which allows interrupting the bot while talking.

- Added `LLMMessagesAppendFrame` which allows appending messages to the current
  LLM context.

- Added `LLMMessagesUpdateFrame` which allows changing the LLM context for the
  one provided in this new frame.

- Added `LLMModelUpdateFrame` which allows updating the LLM model.

- Added `TTSSpeakFrame` which causes the bot say some text. This text will not
  be part of the LLM context.

- Added `TTSVoiceUpdateFrame` which allows updating the TTS voice.

### Removed

- We remove the `LLMResponseStartFrame` and `LLMResponseEndFrame` frames. These
  were added in the past to properly handle interruptions for the
  `LLMAssistantContextAggregator`. But the `LLMContextAggregator` is now based
  on `LLMResponseAggregator` which handles interruptions properly by just
  processing the `StartInterruptionFrame`, so there's no need for these extra
  frames any more.

### Fixed

- Fixed an issue with `StatelessTextTransformer` where it was pushing a string
  instead of a `TextFrame`.

- `TTSService` end of sentence detection has been improved. It now works with
  acronyms, numbers, hours and others.

- Fixed an issue in `TTSService` that would not properly flush the current
  aggregated sentence if an `LLMFullResponseEndFrame` was found.

### Performance

- `CartesiaTTSService` now uses websockets which improves speed. It also
  leverages the new Cartesia contexts which maintains generated audio prosody
  when multiple inputs are sent, therefore improving audio quality a lot.

## [0.0.36] - 2024-07-02

### Added

- Added `GladiaSTTService`.
  See https://docs.gladia.io/chapters/speech-to-text-api/pages/live-speech-recognition

- Added `XTTSService`. This is a local Text-To-Speech service.
  See https://github.com/coqui-ai/TTS

- Added `UserIdleProcessor`. This processor can be used to wait for any
  interaction with the user. If the user doesn't say anything within a given
  timeout a provided callback is called.

- Added `IdleFrameProcessor`. This processor can be used to wait for frames
  within a given timeout. If no frame is received within the timeout a provided
  callback is called.

- Added new frame `BotSpeakingFrame`. This frame will be continuously pushed
  upstream while the bot is talking.

- It is now possible to specify a Silero VAD version when using `SileroVADAnalyzer`
  or `SileroVAD`.

- Added `AysncFrameProcessor` and `AsyncAIService`. Some services like
  `DeepgramSTTService` need to process things asynchronously. For example, audio
  is sent to Deepgram but transcriptions are not returned immediately. In these
  cases we still require all frames (except system frames) to be pushed
  downstream from a single task. That's what `AsyncFrameProcessor` is for. It
  creates a task and all frames should be pushed from that task. So, whenever a
  new Deepgram transcription is ready that transcription will also be pushed
  from this internal task.

- The `MetricsFrame` now includes processing metrics if metrics are enabled. The
  processing metrics indicate the time a processor needs to generate all its
  output. Note that not all processors generate these kind of metrics.

### Changed

- `WhisperSTTService` model can now also be a string.

- Added missing \* keyword separators in services.

### Fixed

- `WebsocketServerTransport` doesn't try to send frames anymore if serializers
  returns `None`.

- Fixed an issue where exceptions that occurred inside frame processors were
  being swallowed and not displayed.

- Fixed an issue in `FastAPIWebsocketTransport` where it would still try to send
  data to the websocket after being closed.

### Other

- Added Fly.io deployment example in `examples/deployment/flyio-example`.

- Added new `17-detect-user-idle.py` example that shows how to use the new
  `UserIdleProcessor`.

## [0.0.35] - 2024-06-28

### Changed

- `FastAPIWebsocketParams` now require a serializer.

- `TwilioFrameSerializer` now requires a `streamSid`.

### Fixed

- Silero VAD number of frames needs to be 512 for 16000 sample rate or 256 for
  8000 sample rate.

## [0.0.34] - 2024-06-25

### Fixed

- Fixed an issue with asynchronous STT services (Deepgram and Azure) that could
  interruptions to ignore transcriptions.

- Fixed an issue introduced in 0.0.33 that would cause the LLM to generate
  shorter output.

## [0.0.33] - 2024-06-25

### Changed

- Upgraded to Cartesia's new Python library 1.0.0. `CartesiaTTSService` now
  expects a voice ID instead of a voice name (you can get the voice ID from
  Cartesia's playground). You can also specify the audio `sample_rate` and
  `encoding` instead of the previous `output_format`.

### Fixed

- Fixed an issue with asynchronous STT services (Deepgram and Azure) that could
  cause static audio issues and interruptions to not work properly when dealing
  with multiple LLMs sentences.

- Fixed an issue that could mix new LLM responses with previous ones when
  handling interruptions.

- Fixed a Daily transport blocking situation that occurred while reading audio
  frames after a participant left the room. Needs daily-python >= 0.10.1.

## [0.0.32] - 2024-06-22

### Added

- Allow specifying a `DeepgramSTTService` url which allows using on-prem
  Deepgram.

- Added new `FastAPIWebsocketTransport`. This is a new websocket transport that
  can be integrated with FastAPI websockets.

- Added new `TwilioFrameSerializer`. This is a new serializer that knows how to
  serialize and deserialize audio frames from Twilio.

- Added Daily transport event: `on_dialout_answered`. See
  https://reference-python.daily.co/api_reference.html#daily.EventHandler

- Added new `AzureSTTService`. This allows you to use Azure Speech-To-Text.

### Performance

- Convert `BaseOutputTransport` and `BaseOutputTransport` to fully use asyncio
  and remove the use of threads.

### Other

- Added `twilio-chatbot`. This is an example that shows how to integrate Twilio
  phone numbers with a Pipecat bot.

- Updated `07f-interruptible-azure.py` to use `AzureLLMService`,
  `AzureSTTService` and `AzureTTSService`.

## [0.0.31] - 2024-06-13

### Performance

- Break long audio frames into 20ms chunks instead of 10ms.

## [0.0.30] - 2024-06-13

### Added

- Added `report_only_initial_ttfb` to `PipelineParams`. This will make it so
  only the initial TTFB metrics after the user stops talking are reported.

- Added `OpenPipeLLMService`. This service will let you run OpenAI through
  OpenPipe's SDK.

- Allow specifying frame processors' name through a new `name` constructor
  argument.

- Added `DeepgramSTTService`. This service has an ongoing websocket
  connection. To handle this, it subclasses `AIService` instead of
  `STTService`. The output of this service will be pushed from the same task,
  except system frames like `StartFrame`, `CancelFrame` or
  `StartInterruptionFrame`.

### Changed

- `FrameSerializer.deserialize()` can now return `None` in case it is not
  possible to desearialize the given data.

- `daily_rest.DailyRoomProperties` now allows extra unknown parameters.

### Fixed

- Fixed an issue where `DailyRoomProperties.exp` always had the same old
  timestamp unless set by the user.

- Fixed a couple of issues with `WebsocketServerTransport`. It needed to use
  `push_audio_frame()` and also VAD was not working properly.

- Fixed an issue that would cause LLM aggregator to fail with small
  `VADParams.stop_secs` values.

- Fixed an issue where `BaseOutputTransport` would send longer audio frames
  preventing interruptions.

### Other

- Added new `07h-interruptible-openpipe.py` example. This example shows how to
  use OpenPipe to run OpenAI LLMs and get the logs stored in OpenPipe.

- Added new `dialin-chatbot` example. This examples shows how to call the bot
  using a phone number.

## [0.0.29] - 2024-06-07

### Added

- Added a new `FunctionFilter`. This filter will let you filter frames based on
  a given function, except system messages which should never be filtered.

- Added `FrameProcessor.can_generate_metrics()` method to indicate if a
  processor can generate metrics. In the future this might get an extra argument
  to ask for a specific type of metric.

- Added `BasePipeline`. All pipeline classes should be based on this class. All
  subclasses should implement a `processors_with_metrics()` method that returns
  a list of all `FrameProcessor`s in the pipeline that can generate metrics.

- Added `enable_metrics` to `PipelineParams`.

- Added `MetricsFrame`. The `MetricsFrame` will report different metrics in the
  system. Right now, it can report TTFB (Time To First Byte) values for
  different services, that is the time spent between the arrival of a `Frame` to
  the processor/service until the first `DataFrame` is pushed downstream. If
  metrics are enabled an intial `MetricsFrame` with all the services in the
  pipeline will be sent.

- Added TTFB metrics and debug logging for TTS services.

### Changed

- Moved `ParallelTask` to `pipecat.pipeline.parallel_task`.

### Fixed

- Fixed PlayHT TTS service to work properly async.

## [0.0.28] - 2024-06-05

### Fixed

- Fixed an issue with `SileroVADAnalyzer` that would cause memory to keep
  growing indefinitely.

## [0.0.27] - 2024-06-05

### Added

- Added `DailyTransport.participants()` and `DailyTransport.participant_counts()`.

## [0.0.26] - 2024-06-05

### Added

- Added `OpenAITTSService`.

- Allow passing `output_format` and `model_id` to `CartesiaTTSService` to change
  audio sample format and the model to use.

- Added `DailyRESTHelper` which helps you create Daily rooms and tokens in an
  easy way.

- `PipelineTask` now has a `has_finished()` method to indicate if the task has
  completed. If a task is never ran `has_finished()` will return False.

- `PipelineRunner` now supports SIGTERM. If received, the runner will be
  cancelled.

### Fixed

- Fixed an issue where `BaseInputTransport` and `BaseOutputTransport` where
  stopping push tasks before pushing `EndFrame` frames could cause the bots to
  get stuck.

- Fixed an error closing local audio transports.

- Fixed an issue with Deepgram TTS that was introduced in the previous release.

- Fixed `AnthropicLLMService` interruptions. If an interruption occurred, a
  `user` message could be appended after the previous `user` message. Anthropic
  does not allow that because it requires alternate `user` and `assistant`
  messages.

### Performance

- The `BaseInputTransport` does not pull audio frames from sub-classes any
  more. Instead, sub-classes now push audio frames into a queue in the base
  class. Also, `DailyInputTransport` now pushes audio frames every 20ms instead
  of 10ms.

- Remove redundant camera input thread from `DailyInputTransport`. This should
  improve performance a little bit when processing participant videos.

- Load Cartesia voice on startup.

## [0.0.25] - 2024-05-31

### Added

- Added WebsocketServerTransport. This will create a websocket server and will
  read messages coming from a client. The messages are serialized/deserialized
  with protobufs. See `examples/websocket-server` for a detailed example.

- Added function calling (LLMService.register_function()). This will allow the
  LLM to call functions you have registered when needed. For example, if you
  register a function to get the weather in Los Angeles and ask the LLM about
  the weather in Los Angeles, the LLM will call your function.
  See https://platform.openai.com/docs/guides/function-calling

- Added new `LangchainProcessor`.

- Added Cartesia TTS support (https://cartesia.ai/)

### Fixed

- Fixed SileroVAD frame processor.

- Fixed an issue where `camera_out_enabled` would cause the highg CPU usage if
  no image was provided.

### Performance

- Removed unnecessary audio input tasks.

## [0.0.24] - 2024-05-29

### Added

- Exposed `on_dialin_ready` for Daily transport SIP endpoint handling. This
  notifies when the Daily room SIP endpoints are ready. This allows integrating
  with third-party services like Twilio.

- Exposed Daily transport `on_app_message` event.

- Added Daily transport `on_call_state_updated` event.

- Added Daily transport `start_recording()`, `stop_recording` and
  `stop_dialout`.

### Changed

- Added `PipelineParams`. This replaces the `allow_interruptions` argument in
  `PipelineTask` and will allow future parameters in the future.

- Fixed Deepgram Aura TTS base_url and added ErrorFrame reporting.

- GoogleLLMService `api_key` argument is now mandatory.

### Fixed

- Daily tranport `dialin-ready` doesn't not block anymore and it now handles
  timeouts.

- Fixed AzureLLMService.

## [0.0.23] - 2024-05-23

### Fixed

- Fixed an issue handling Daily transport `dialin-ready` event.

## [0.0.22] - 2024-05-23

### Added

- Added Daily transport `start_dialout()` to be able to make phone or SIP calls.
  See https://reference-python.daily.co/api_reference.html#daily.CallClient.start_dialout

- Added Daily transport support for dial-in use cases.

- Added Daily transport events: `on_dialout_connected`, `on_dialout_stopped`,
  `on_dialout_error` and `on_dialout_warning`. See
  https://reference-python.daily.co/api_reference.html#daily.EventHandler

## [0.0.21] - 2024-05-22

### Added

- Added vision support to Anthropic service.

- Added `WakeCheckFilter` which allows you to pass information downstream only
  if you say a certain phrase/word.

### Changed

- `FrameSerializer.serialize()` and `FrameSerializer.deserialize()` are now
  `async`.

- `Filter` has been renamed to `FrameFilter` and it's now under
  `processors/filters`.

### Fixed

- Fixed Anthropic service to use new frame types.

- Fixed an issue in `LLMUserResponseAggregator` and `UserResponseAggregator`
  that would cause frames after a brief pause to not be pushed to the LLM.

- Clear the audio output buffer if we are interrupted.

- Re-add exponential smoothing after volume calculation. This makes sure the
  volume value being used doesn't fluctuate so much.

## [0.0.20] - 2024-05-22

### Added

- In order to improve interruptions we now compute a loudness level using
  [pyloudnorm](https://github.com/csteinmetz1/pyloudnorm). The audio coming
  WebRTC transports (e.g. Daily) have an Automatic Gain Control (AGC) algorithm
  applied to the signal, however we don't do that on our local PyAudio
  signals. This means that currently incoming audio from PyAudio is kind of
  broken. We will fix it in future releases.

### Fixed

- Fixed an issue where `StartInterruptionFrame` would cause
  `LLMUserResponseAggregator` to push the accumulated text causing the LLM
  respond in the wrong task. The `StartInterruptionFrame` should not trigger any
  new LLM response because that would be spoken in a different task.

- Fixed an issue where tasks and threads could be paused because the executor
  didn't have more tasks available. This was causing issues when cancelling and
  recreating tasks during interruptions.

## [0.0.19] - 2024-05-20

### Changed

- `LLMUserResponseAggregator` and `LLMAssistantResponseAggregator` internal
  messages are now exposed through the `messages` property.

### Fixed

- Fixed an issue where `LLMAssistantResponseAggregator` was not accumulating the
  full response but short sentences instead. If there's an interruption we only
  accumulate what the bot has spoken until now in a long response as well.

## [0.0.18] - 2024-05-20

### Fixed

- Fixed an issue in `DailyOuputTransport` where transport messages were not
  being sent.

## [0.0.17] - 2024-05-19

### Added

- Added `google.generativeai` model support, including vision. This new `google`
  service defaults to using `gemini-1.5-flash-latest`. Example in
  `examples/foundational/12a-describe-video-gemini-flash.py`.

- Added vision support to `openai` service. Example in
  `examples/foundational/12a-describe-video-gemini-flash.py`.

- Added initial interruptions support. The assistant contexts (or aggregators)
  should now be placed after the output transport. This way, only the completed
  spoken context is added to the assistant context.

- Added `VADParams` so you can control voice confidence level and others.

- `VADAnalyzer` now uses an exponential smoothed volume to improve speech
  detection. This is useful when voice confidence is high (because there's
  someone talking near you) but volume is low.

### Fixed

- Fixed an issue where TTSService was not pushing TextFrames downstream.

- Fixed issues with Ctrl-C program termination.

- Fixed an issue that was causing `StopTaskFrame` to actually not exit the
  `PipelineTask`.

## [0.0.16] - 2024-05-16

### Fixed

- `DailyTransport`: don't publish camera and audio tracks if not enabled.

- Fixed an issue in `BaseInputTransport` that was causing frames pushed
  downstream not pushed in the right order.

## [0.0.15] - 2024-05-15

### Fixed

- Quick hot fix for receiving `DailyTransportMessage`.

## [0.0.14] - 2024-05-15

### Added

- Added `DailyTransport` event `on_participant_left`.

- Added support for receiving `DailyTransportMessage`.

### Fixed

- Images are now resized to the size of the output camera. This was causing
  images not being displayed.

- Fixed an issue in `DailyTransport` that would not allow the input processor to
  shutdown if no participant ever joined the room.

- Fixed base transports start and stop. In some situation processors would halt
  or not shutdown properly.

## [0.0.13] - 2024-05-14

### Changed

- `MoondreamService` argument `model_id` is now `model`.

- `VADAnalyzer` arguments have been renamed for more clarity.

### Fixed

- Fixed an issue with `DailyInputTransport` and `DailyOutputTransport` that
  could cause some threads to not start properly.

- Fixed `STTService`. Add `max_silence_secs` and `max_buffer_secs` to handle
  better what's being passed to the STT service. Also add exponential smoothing
  to the RMS.

- Fixed `WhisperSTTService`. Add `no_speech_prob` to avoid garbage output text.

## [0.0.12] - 2024-05-14

### Added

- Added `DailyTranscriptionSettings` to be able to specify transcription
  settings much easier (e.g. language).

### Other

- Updated `simple-chatbot` with Spanish.

- Add missing dependencies in some of the examples.

## [0.0.11] - 2024-05-13

### Added

- Allow stopping pipeline tasks with new `StopTaskFrame`.

### Changed

- TTS, STT and image generation service now use `AsyncGenerator`.

### Fixed

- `DailyTransport`: allow registering for participant transcriptions even if
  input transport is not initialized yet.

### Other

- Updated `storytelling-chatbot`.

## [0.0.10] - 2024-05-13

### Added

- Added Intel GPU support to `MoondreamService`.

- Added support for sending transport messages (e.g. to communicate with an app
  at the other end of the transport).

- Added `FrameProcessor.push_error()` to easily send an `ErrorFrame` upstream.

### Fixed

- Fixed Azure services (TTS and image generation).

### Other

- Updated `simple-chatbot`, `moondream-chatbot` and `translation-chatbot`
  examples.

## [0.0.9] - 2024-05-12

### Changed

Many things have changed in this version. Many of the main ideas such as frames,
processors, services and transports are still there but some things have changed
a bit.

- `Frame`s describe the basic units for processing. For example, text, image or
  audio frames. Or control frames to indicate a user has started or stopped
  speaking.

- `FrameProcessor`s process frames (e.g. they convert a `TextFrame` to an
  `ImageRawFrame`) and push new frames downstream or upstream to their linked
  peers.

- `FrameProcessor`s can be linked together. The easiest wait is to use the
  `Pipeline` which is a container for processors. Linking processors allow
  frames to travel upstream or downstream easily.

- `Transport`s are a way to send or receive frames. There can be local
  transports (e.g. local audio or native apps), network transports
  (e.g. websocket) or service transports (e.g. https://daily.co).

- `Pipeline`s are just a processor container for other processors.

- A `PipelineTask` know how to run a pipeline.

- A `PipelineRunner` can run one or more tasks and it is also used, for example,
  to capture Ctrl-C from the user.

## [0.0.8] - 2024-04-11

### Added

- Added `FireworksLLMService`.

- Added `InterimTranscriptionFrame` and enable interim results in
  `DailyTransport` transcriptions.

### Changed

- `FalImageGenService` now uses new `fal_client` package.

### Fixed

- `FalImageGenService`: use `asyncio.to_thread` to not block main loop when
  generating images.

- Allow `TranscriptionFrame` after an end frame (transcriptions can be delayed
  and received after `UserStoppedSpeakingFrame`).

## [0.0.7] - 2024-04-10

### Added

- Add `use_cpu` argument to `MoondreamService`.

## [0.0.6] - 2024-04-10

### Added

- Added `FalImageGenService.InputParams`.

- Added `URLImageFrame` and `UserImageFrame`.

- Added `UserImageRequestFrame` and allow requesting an image from a participant.

- Added base `VisionService` and `MoondreamService`

### Changed

- Don't pass `image_size` to `ImageGenService`, images should have their own size.

- `ImageFrame` now receives a tuple`(width,height)` to specify the size.

- `on_first_other_participant_joined` now gets a participant argument.

### Fixed

- Check if camera, speaker and microphone are enabled before writing to them.

### Performance

- `DailyTransport` only subscribe to desired participant video track.

## [0.0.5] - 2024-04-06

### Changed

- Use `camera_bitrate` and `camera_framerate`.

- Increase `camera_framerate` to 30 by default.

### Fixed

- Fixed `LocalTransport.read_audio_frames`.

## [0.0.4] - 2024-04-04

### Added

- Added project optional dependencies `[silero,openai,...]`.

### Changed

- Moved thransports to its own directory.

- Use `OPENAI_API_KEY` instead of `OPENAI_CHATGPT_API_KEY`.

### Fixed

- Don't write to microphone/speaker if not enabled.

### Other

- Added live translation example.

- Fix foundational examples.

## [0.0.3] - 2024-03-13

### Other

- Added `storybot` and `chatbot` examples.

## [0.0.2] - 2024-03-12

Initial public release.<|MERGE_RESOLUTION|>--- conflicted
+++ resolved
@@ -31,7 +31,6 @@
   you cancel a task with `PipelineTask.cancel(reason="cancellation your
 reason")`.
 
-<<<<<<< HEAD
 - Added `include_prob_metrics` parameter to Whisper STT services to enable access
   to probability metrics from transcription results.
 
@@ -39,14 +38,13 @@
   `extract_openai_gpt4o_probability()`, and `extract_deepgram_probability()` to
   extract probability metrics from `TranscriptionFrame` objects for Whisper-based,
   OpenAI GPT-4o-transcribe, and Deepgram STT services respectively.
-=======
+
 ### Changed
 
 - Updated the default model for `GoogleVertexLLMService` to `gemini-2.5-flash`.
 
 - Updated the `GoogleVertexLLMService` to use the `GoogleLLMService` as a base
   class instead of the `OpenAILLMService`.
->>>>>>> 159dbd07
 
 ### Fixed
 
